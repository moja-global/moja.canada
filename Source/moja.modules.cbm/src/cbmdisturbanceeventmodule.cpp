--- conflicted
+++ resolved
@@ -80,13 +80,7 @@
 			}
 
 			/**
-<<<<<<< HEAD
 			* @brief Peform on Disturbance Event
-=======
-			* @brief Peform on a disturbance event.
-			*
-			*  Detailed description here
->>>>>>> 74f22451
 			*
 			* Get the disturbances and disturbance type codes from parameter n, \n
 			* Invoke createProportionalOperation() on _landUnitData, \n 
