--- conflicted
+++ resolved
@@ -12,13 +12,8 @@
 namespace cbm {
 
     /**
-<<<<<<< HEAD
-    * @brief Configuration Function.
-    * 
-=======
     * Configuration Function.
     *
->>>>>>> f6fd2b66
     * Assign CBMLandUnitDataTransform._landUnitController as parameter landUnitController \n,
     * CBMLandUnitDataTransform._dataRepository as dataRepository, CBMLandUnitDataTransform._provider from _dataRepository, \n
     * CBMLandUnitDataTransform._varName as value of "variable" in parameter config, \n 
@@ -45,17 +40,9 @@
         _varName = varName;
         _varToUse = _landUnitController->getVariable(_varName);
     }
-<<<<<<< HEAD
 
     /**
-    * Perform on change of controller
-    * 
-    * Get CBMLandUnitDataTransform._varName from  CBMLandUnitDataTransform._landUnitController.
-=======
-    /**
-    * Get CBMLandUnitDataTransform._varName from  CBMLandUnitDataTransform._landUnitController.
-    *
->>>>>>> f6fd2b66
+    * Get CBMLandUnitDataTransform._varName from  CBMLandUnitDataTransform._landUnitController. \n
     * Assign CBMLandUnitDataTransform.__landUnitController, \n
     * CBMLandUnitDataTransform._varToUse the value of CBMLandUnitDataTransform._varName in CBMLandUnitDataTransform._landUnitController
     * 
