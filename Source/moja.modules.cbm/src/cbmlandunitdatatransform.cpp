--- conflicted
+++ resolved
@@ -15,9 +15,6 @@
 namespace cbm {
 
     /**
-<<<<<<< HEAD
-    * @brief Configuration function.
-=======
     * @brief Configuration Function.
     *
     * Assign CBMLandUnitDataTransform._landUnitController as &landUnitController and
@@ -27,7 +24,6 @@
     * Initialise string varName as config["variable"].
     * Assign CBMLandUnitDataTransform._varName as varName.
     * Assign CBMLandUnitDataTransform._varToUse as CBMLandUnitDataTransform._varName in _CBMLandUnitDataTransform.landUitController.
->>>>>>> 66100b25
     *
     * Assign CBMLandUnitDataTransform._landUnitController as landUnitController \n,
     * CBMLandUnitDataTransform._dataRepository as dataRepository, CBMLandUnitDataTransform._provider from _dataRepository, \n
@@ -56,14 +52,10 @@
         _varToUse = _landUnitController->getVariable(_varName);
     }
     /**
-<<<<<<< HEAD
-    * @brief Perform on changeof controller
-=======
     * @brief Get CBMLandUnitDataTransform._varName from  CBMLandUnitDataTransform._landUnitController.
     *
     * Assign CBMLandUnitDataTransform._landUnitController as &controller.
     * Assign CBMLandUnitDataTransform._varToUse as CBMLandUnitDataTransform._varName in _CBMLandUnitDataTransform.landUitController.
->>>>>>> 66100b25
     *
     * Assign CBMLandUnitDataTransform.__landUnitController, \n
     * CBMLandUnitDataTransform._varToUse the value of CBMLandUnitDataTransform._varName in CBMLandUnitDataTransform._landUnitController
@@ -77,9 +69,6 @@
     };
 
     /**
-<<<<<<< HEAD
-    * @brief Assign CBMLandUnitDataTransform._resultsObject from CBMLandUnitDataTransform._varToUse
-=======
     * @brief Value.
     *
     * Initialise constant variable table as CBMLandUnitDataTransform._varToUse value.
@@ -95,7 +84,6 @@
     * Assign CBMLandUnitDataTransform._results as CBMLandUnitDataTransform._resultsObject
     * return CBMLandUnitDataTransform._results
     *
->>>>>>> 66100b25
     * 
     * @return DynamicVar&
     * ************************/
