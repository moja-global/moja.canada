/**
 * @file 
 * @brief The brief description goes here.
 * 
 * The detailed description if any, goes here 
 * ******/

#include "moja/modules/cbm/cbmaggregatorcsvwriter.h"

#include <moja/flint/recordaccumulatorwithmutex.h>
#include <moja/flint/ilandunitdatawrapper.h>
#include <moja/flint/iflintdata.h>
#include <moja/flint/ivariable.h>
#include <moja/logging.h>
#include <moja/signals.h>
#include <moja/notificationcenter.h>
#include <moja/hash.h>

#include <boost/algorithm/string.hpp>
#include <boost/format.hpp>

#include <Poco/Exception.h>
#include <Poco/File.h>
#include <Poco/FileStream.h>
#include <Poco/TeeStream.h>

namespace moja {
namespace modules {
namespace cbm {

<<<<<<< HEAD
     /**
     * @brief configuration function.
     * 
     * Detailed description here
     * 
     * @param config DynamicObject&
     * @return void
     * ************************/
=======
    CBMFlatFile::CBMFlatFile(const std::string& path, const std::string& header) : _path(path) {
        _tempPath = (boost::format("%1%_%2%") % path % rand()).str();
        _outputFile = std::make_unique<Poco::File>(_tempPath);
        _outputFile->createFile();
        _streamFile = std::make_unique<Poco::FileOutputStream>(_tempPath);
        _outputStream = std::make_unique<Poco::TeeOutputStream>(*_streamFile);
        write(header);
    }

    void CBMFlatFile::write(const std::string& text) {
        (*_outputStream) << text;
    }

    void CBMFlatFile::save() {
        _streamFile->close();
        _outputFile->renameTo(_path);
    }

>>>>>>> b5e62544
    void CBMAggregatorCsvWriter::configure(const DynamicObject& config) {
        _outputPath = config["output_path"].convert<std::string>();
        if (config.contains("separate_years")) {
            _separateYears = config["separate_years"].convert<bool>();
        }
    }

    /**
     * @brief subscribe to FLINT.
     * 
     * Detailed description here
     * 
     * @param notificationCenter NotificationCenter&
     * @return void
     * ************************/

    void CBMAggregatorCsvWriter::subscribe(NotificationCenter& notificationCenter) {
        notificationCenter.subscribe(signals::SystemInit,      &CBMAggregatorCsvWriter::onSystemInit,      *this);
        notificationCenter.subscribe(signals::LocalDomainInit, &CBMAggregatorCsvWriter::onLocalDomainInit, *this);
        notificationCenter.subscribe(signals::SystemShutdown,  &CBMAggregatorCsvWriter::onSystemShutdown,  *this);
	}

	void CBMAggregatorCsvWriter::doSystemInit() {
        if (!_isPrimaryAggregator) {
            return;
        }

        Poco::File outputDir(_outputPath);
        try {
            outputDir.createDirectories();
        } catch (Poco::FileExistsException&) { }
    }

    /**
     * @brief initiate local domain.
     * 
     * Detailed description here
     * 
     * @return void
     * ************************/

    void CBMAggregatorCsvWriter::doLocalDomainInit() {
        _jobId = _landUnitData->hasVariable("job_id")
            ? _landUnitData->getVariable("job_id")->value().convert<Int64>()
            : 0;
    }

     /**
     * @brief perform system shut down.
     * 
     * Detailed description here
     * 
     * @return void
     * ************************/
    void CBMAggregatorCsvWriter::doSystemShutdown() {
        if (!_isPrimaryAggregator) {
            return;
        }

        if (_classifierNames->empty()) {
			MOJA_LOG_INFO << "No data to load.";
			return;
		}

        load((boost::format("%1%/flux")        % _outputPath).str(), (boost::format("flux_%1%")        % _jobId).str(), _classifierNames, _fluxDimension);
        load((boost::format("%1%/pool")        % _outputPath).str(), (boost::format("pool_%1%")        % _jobId).str(), _classifierNames, _poolDimension);
        load((boost::format("%1%/error")       % _outputPath).str(), (boost::format("error_%1%")       % _jobId).str(), _classifierNames, _errorDimension);
        load((boost::format("%1%/age")         % _outputPath).str(), (boost::format("age_%1%")         % _jobId).str(), _classifierNames, _ageDimension);
        load((boost::format("%1%/disturbance") % _outputPath).str(), (boost::format("disturbance_%1%") % _jobId).str(), _classifierNames, _disturbanceDimension);

        MOJA_LOG_INFO << "Finished loading results." << std::endl;
    }

    /**
     * @brief load classifier.
     * 
     * Detailed description here
     * 
     * @return void
     * ************************/

    template<typename TAccumulator>
    void CBMAggregatorCsvWriter::load(
        const std::string& outputPath,
        const std::string& outputFilename,
        std::shared_ptr<std::vector<std::string>> classifierNames,
        std::shared_ptr<TAccumulator> dataDimension) {

        MOJA_LOG_INFO << (boost::format("Loading %1%") % outputPath).str();

        auto records = dataDimension->records();
        if (records.empty()) {
            return;
        }

        if (!_separateYears) {
            Poco::File outputDir(outputPath);
            try {
                outputDir.createDirectories();
            } catch (Poco::FileExistsException&) {}

            auto csvOutputPath = (boost::format("%1%/%2%.csv") % outputPath % outputFilename).str();
            std::shared_ptr<CBMFlatFile> outputFile;
            for (auto& record : records) {
                if (outputFile == nullptr) {
                    outputFile = std::make_shared<CBMFlatFile>(csvOutputPath, record.header(*classifierNames));
                }

                outputFile->write(record.asPersistable());
            }

           outputFile->save();
        } else {
            std::unordered_map<int, std::shared_ptr<CBMFlatFile>> flatFiles;
            for (auto& record : records) {
                if (flatFiles.find(record.getYear()) == flatFiles.end()) {
                    auto yearOutputPath = (boost::format("%1%/%2%") % outputPath % record.getYear()).str();
                    Poco::File yearOutputDir(yearOutputPath);
                    try {
                        yearOutputDir.createDirectories();
                    } catch (Poco::FileExistsException&) {}

                    auto yearOutputFilename = (boost::format("%1%/%2%_%3%.csv")
                        % yearOutputPath % outputFilename % record.getYear()).str();

                    flatFiles[record.getYear()] = std::make_shared<CBMFlatFile>(
                        yearOutputFilename, record.header(*classifierNames));
                }

                flatFiles[record.getYear()]->write(record.asPersistable());
            }

            for (auto& flatFile : flatFiles) {
                flatFile.second->save();
            }
        }
    }

}}} // namespace moja::modules::cbm<|MERGE_RESOLUTION|>--- conflicted
+++ resolved
@@ -28,7 +28,6 @@
 namespace modules {
 namespace cbm {
 
-<<<<<<< HEAD
      /**
      * @brief configuration function.
      * 
@@ -37,7 +36,6 @@
      * @param config DynamicObject&
      * @return void
      * ************************/
-=======
     CBMFlatFile::CBMFlatFile(const std::string& path, const std::string& header) : _path(path) {
         _tempPath = (boost::format("%1%_%2%") % path % rand()).str();
         _outputFile = std::make_unique<Poco::File>(_tempPath);
@@ -56,7 +54,6 @@
         _outputFile->renameTo(_path);
     }
 
->>>>>>> b5e62544
     void CBMAggregatorCsvWriter::configure(const DynamicObject& config) {
         _outputPath = config["output_path"].convert<std::string>();
         if (config.contains("separate_years")) {
