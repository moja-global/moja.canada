#include "moja/modules/cbm/peatlandturnoverparameters.h"

namespace moja {
namespace modules {
namespace cbm {	
	/**
<<<<<<< HEAD
	 * Constructor
=======
	 * @brief Constructor.
>>>>>>> e4386656
	 * 
	 * Inherit parent constructor PeatlandParameters with parameters _spuId,_peatlandType and _landCoverType
	 * 
	 * @param int _spuId
	 * @param PeatlandType _peatlandType
	 * @param PeatlandLandCoverType _landCoverType
	 * **********************************/
	PeatlandTurnoverParameters::PeatlandTurnoverParameters(int _spuId, PeatlandType _peatlandType, PeatlandLandCoverType _landCoverType) :
		PeatlandParameters(_spuId, _peatlandType, _landCoverType){}


	/// <summary>
	/// Set the data from the transform result data row
	/// </summary>
	/// <param name="data"></param>
<<<<<<< HEAD
	/**
	 * Initialise member attributes
=======
	 /**
	 * @brief Initialise member attributes.
>>>>>>> e4386656
	 * 
	 * Assign values to PeatlandTurnoverParameters._Pfe, PeatlandTurnoverParameters._Pfn, PeatlandTurnoverParameters._Pel, \n
	 * PeatlandTurnoverParameters._Pnl, PeatlandTurnoverParameters._Mbgls, PeatlandTurnoverParameters._Mags, PeatlandTurnoverParameters._Mbgs, \n
	 * PeatlandTurnoverParameters._Pt, PeatlandTurnoverParameters._Ptacro, PeatlandTurnoverParameters._a \n,
	 * PeatlandTurnoverParameters._b, PeatlandTurnoverParameters._c, PeatlandTurnoverParameters._d \n
	 * PeatlandTurnoverParameters._Msts, PeatlandTurnoverParameters._Msto, PeatlandTurnoverParameters._Mstf, \n 
	 * PeatlandTurnoverParameters._Mstfr, PeatlandTurnoverParameters._Mstcr from parameter data
	 * 
	 * @param DynamicObject& data
	 * @return void
 	 * *************************/
	void PeatlandTurnoverParameters::setValue(const DynamicObject& data) {
		_Pfe = data["Pfe"];
		_Pfn = data["Pfn"];
		_Pel = data["Pel"];
		_Pnl = data["Pnl"];
		_Mbgls = data["Mbgls"];
		_Mags = data["Mags"];
		_Mbgs = data["Mbgs"];
		_Pt = data["Pt"];
		_Ptacro = data["Ptacro"];
		_a = data["a"];		
		_b = data["b"];		
		_c = data["c"];		
		_d = data["d"];		
		_Msts = data["Msts"];
		_Msto = data["Msto"];
		_Mstf = data["Mstf"];
		_Mstfr = data["Mstfr"];
		_Mstcr = data["Mstcr"];
	}
}}}<|MERGE_RESOLUTION|>--- conflicted
+++ resolved
@@ -1,65 +1,51 @@
-#include "moja/modules/cbm/peatlandturnoverparameters.h"
-
-namespace moja {
-namespace modules {
-namespace cbm {	
-	/**
-<<<<<<< HEAD
-	 * Constructor
-=======
-	 * @brief Constructor.
->>>>>>> e4386656
-	 * 
-	 * Inherit parent constructor PeatlandParameters with parameters _spuId,_peatlandType and _landCoverType
-	 * 
-	 * @param int _spuId
-	 * @param PeatlandType _peatlandType
-	 * @param PeatlandLandCoverType _landCoverType
-	 * **********************************/
-	PeatlandTurnoverParameters::PeatlandTurnoverParameters(int _spuId, PeatlandType _peatlandType, PeatlandLandCoverType _landCoverType) :
-		PeatlandParameters(_spuId, _peatlandType, _landCoverType){}
-
-
-	/// <summary>
-	/// Set the data from the transform result data row
-	/// </summary>
-	/// <param name="data"></param>
-<<<<<<< HEAD
-	/**
-	 * Initialise member attributes
-=======
-	 /**
-	 * @brief Initialise member attributes.
->>>>>>> e4386656
-	 * 
-	 * Assign values to PeatlandTurnoverParameters._Pfe, PeatlandTurnoverParameters._Pfn, PeatlandTurnoverParameters._Pel, \n
-	 * PeatlandTurnoverParameters._Pnl, PeatlandTurnoverParameters._Mbgls, PeatlandTurnoverParameters._Mags, PeatlandTurnoverParameters._Mbgs, \n
-	 * PeatlandTurnoverParameters._Pt, PeatlandTurnoverParameters._Ptacro, PeatlandTurnoverParameters._a \n,
-	 * PeatlandTurnoverParameters._b, PeatlandTurnoverParameters._c, PeatlandTurnoverParameters._d \n
-	 * PeatlandTurnoverParameters._Msts, PeatlandTurnoverParameters._Msto, PeatlandTurnoverParameters._Mstf, \n 
-	 * PeatlandTurnoverParameters._Mstfr, PeatlandTurnoverParameters._Mstcr from parameter data
-	 * 
-	 * @param DynamicObject& data
-	 * @return void
- 	 * *************************/
-	void PeatlandTurnoverParameters::setValue(const DynamicObject& data) {
-		_Pfe = data["Pfe"];
-		_Pfn = data["Pfn"];
-		_Pel = data["Pel"];
-		_Pnl = data["Pnl"];
-		_Mbgls = data["Mbgls"];
-		_Mags = data["Mags"];
-		_Mbgs = data["Mbgs"];
-		_Pt = data["Pt"];
-		_Ptacro = data["Ptacro"];
-		_a = data["a"];		
-		_b = data["b"];		
-		_c = data["c"];		
-		_d = data["d"];		
-		_Msts = data["Msts"];
-		_Msto = data["Msto"];
-		_Mstf = data["Mstf"];
-		_Mstfr = data["Mstfr"];
-		_Mstcr = data["Mstcr"];
-	}
+#include "moja/modules/cbm/peatlandturnoverparameters.h"
+
+namespace moja {
+namespace modules {
+namespace cbm {	
+	/**
+	 * Constructor
+	 * 
+	 * Inherit parent constructor PeatlandParameters with parameters _spuId,_peatlandType and _landCoverType
+	 * 
+	 * @param int _spuId
+	 * @param PeatlandType _peatlandType
+	 * @param PeatlandLandCoverType _landCoverType
+	 * **********************************/
+	PeatlandTurnoverParameters::PeatlandTurnoverParameters(int _spuId, PeatlandType _peatlandType, PeatlandLandCoverType _landCoverType) :
+		PeatlandParameters(_spuId, _peatlandType, _landCoverType){}
+
+	/**
+	 * Initialise member attributes
+	 * 
+	 * Assign values to PeatlandTurnoverParameters._Pfe, PeatlandTurnoverParameters._Pfn, PeatlandTurnoverParameters._Pel, \n
+	 * PeatlandTurnoverParameters._Pnl, PeatlandTurnoverParameters._Mbgls, PeatlandTurnoverParameters._Mags, PeatlandTurnoverParameters._Mbgs, \n
+	 * PeatlandTurnoverParameters._Pt, PeatlandTurnoverParameters._Ptacro, PeatlandTurnoverParameters._a \n,
+	 * PeatlandTurnoverParameters._b, PeatlandTurnoverParameters._c, PeatlandTurnoverParameters._d \n
+	 * PeatlandTurnoverParameters._Msts, PeatlandTurnoverParameters._Msto, PeatlandTurnoverParameters._Mstf, \n 
+	 * PeatlandTurnoverParameters._Mstfr, PeatlandTurnoverParameters._Mstcr from parameter data
+	 * 
+	 * @param DynamicObject& data
+	 * @return void
+ 	 * *************************/
+	void PeatlandTurnoverParameters::setValue(const DynamicObject& data) {
+		_Pfe = data["Pfe"];
+		_Pfn = data["Pfn"];
+		_Pel = data["Pel"];
+		_Pnl = data["Pnl"];
+		_Mbgls = data["Mbgls"];
+		_Mags = data["Mags"];
+		_Mbgs = data["Mbgs"];
+		_Pt = data["Pt"];
+		_Ptacro = data["Ptacro"];
+		_a = data["a"];		
+		_b = data["b"];		
+		_c = data["c"];		
+		_d = data["d"];		
+		_Msts = data["Msts"];
+		_Msto = data["Msto"];
+		_Mstf = data["Mstf"];
+		_Mstfr = data["Mstfr"];
+		_Mstcr = data["Mstcr"];
+	}
 }}}