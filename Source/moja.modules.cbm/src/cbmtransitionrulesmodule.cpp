--- conflicted
+++ resolved
@@ -43,20 +43,11 @@
 		}
 
         auto transitionRuleClassifiers = _landUnitData->getVariable("transition_rule_classifiers")->value();
-<<<<<<< HEAD
-
-        if (transitionRuleClassifiers.isVector()) {
-            for (auto transitionRule : transitionRuleClassifiers.extract<std::vector<DynamicObject>>()) {
-            int id = transitionRule["id"];
-            std::string classifierName = transitionRule["classifier_name"];
-            std::string classifierValue = transitionRule["classifier_value"];
-=======
         if (transitionRuleClassifiers.isVector()) {
             for (auto transitionRule : transitionRuleClassifiers.extract<std::vector<DynamicObject>>()) {
                 int id = transitionRule["id"];
                 std::string classifierName = transitionRule["classifier_name"];
                 std::string classifierValue = transitionRule["classifier_value"];
->>>>>>> bca2b3a9
                 _transitions[id].addClassifier(classifierName, classifierValue);
             }
         } else {
