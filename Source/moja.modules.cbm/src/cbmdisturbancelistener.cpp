--- conflicted
+++ resolved
@@ -72,10 +72,7 @@
 			}
 
 			/**
-<<<<<<< HEAD
-=======
-			*
->>>>>>> 74f22451
+			*
 			* Add layerNames to CBMDisturbanceListener._layers variable.
 			* Invoke CBMDisturbanceListener.fetchMatrices(), CBMDisturbanceListener.fetchDMAssoiciations(), CBMDisturbanceListener.fetchLandClassTransistions(),
 			* CBMDisturbanceListener.fetchDistTypeCodes(), CBMDisturbanceListener.fetchPeatlandDMAssociations() and CBMDisturbanceListener.fetchDisturbanceOrder().
