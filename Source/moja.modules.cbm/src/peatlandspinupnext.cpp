--- conflicted
+++ resolved
@@ -37,10 +37,6 @@
 			}
 
 			/**
-<<<<<<< HEAD
-			 * 
-=======
->>>>>>> f6fd2b66
 			 * Assign values to PeatlandSpinupNext._softwoodFoliage, PeatlandSpinupNext._softwoodCoarseRoots, PeatlandSpinupNext._softwoodFineRoots, \n
 			 * PeatlandSpinupNext._softwoodOther, PeatlandSpinupNext._softwoodStemSnag, PeatlandSpinupNext._softwoodBranchSnag, \n
 			 * PeatlandSpinupNext._hardwoodFoliage, PeatlandSpinupNext._hardwoodCoarseRoots, PeatlandSpinupNext._hardwoodFineRoots, PeatlandSpinupNext._hardwoodOther, \n
