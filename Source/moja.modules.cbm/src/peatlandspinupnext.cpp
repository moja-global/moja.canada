#include <moja/flint/ivariable.h>
#include <moja/flint/ipool.h>
#include <moja/flint/ioperation.h>

#include <moja/signals.h>
#include <moja/notificationcenter.h>

#include "moja/modules/cbm/peatlandspinupnext.h"
#include "moja/modules/cbm/printpools.h"

namespace moja {
	namespace modules {
		namespace cbm {

<<<<<<< HEAD
			/**
			 * Configuration function
=======
			 /**
			 * @brief Configuration function
>>>>>>> e4386656
			 * 
			 * @param config DynamicObject&
			 * @return void
			 * ****************/
			void PeatlandSpinupNext::configure(const DynamicObject& config) { }

<<<<<<< HEAD
			/**
			 * Subscribe to signals LocalDomainInit and PrePostDisturbanceEvent
=======
			 /**
			 * @brief Subscribe to signals LocalDomainInit and PrePostDisturbanceEvent
>>>>>>> e4386656
			 * 
			 * @param notificationCenter NotificationCenter&
			 * @return void
			 * *******************/
			void PeatlandSpinupNext::subscribe(NotificationCenter& notificationCenter) {
				notificationCenter.subscribe(signals::LocalDomainInit, &PeatlandSpinupNext::onLocalDomainInit, *this);
				notificationCenter.subscribe(signals::PrePostDisturbanceEvent, &PeatlandSpinupNext::onPrePostDisturbanceEvent, *this);
			}

			/**
			 * 
			 * Assign values to PeatlandSpinupNext._softwoodFoliage, PeatlandSpinupNext._softwoodCoarseRoots, PeatlandSpinupNext._softwoodFineRoots, \n
			 * PeatlandSpinupNext._softwoodOther, PeatlandSpinupNext._softwoodStemSnag, PeatlandSpinupNext._softwoodBranchSnag, \n
			 * PeatlandSpinupNext._hardwoodFoliage, PeatlandSpinupNext._hardwoodCoarseRoots, PeatlandSpinupNext._hardwoodFineRoots, PeatlandSpinupNext._hardwoodOther, \n
			 * PeatlandSpinupNext._hardwoodStemSnag, PeatlandSpinupNext._hardwoodBranchSnag, PeatlandSpinupNext._softwoodMerch, PeatlandSpinupNext._hardwoodMerch , \n
			 * PeatlandSpinupNext._softwoodStem, PeatlandSpinupNext._hardwoodStem, PeatlandSpinupNext._woodyFoliageLive, PeatlandSpinupNext._woodyStemsBranchesLive, PeatlandSpinupNext._woodyRootsLive, \n
			 * PeatlandSpinupNext._sedgeFoliageLive, PeatlandSpinupNext._sedgeRootsLive, PeatlandSpinupNext._sphagnumMossLive, PeatlandSpinupNext._featherMossLive, \n
			 * PeatlandSpinupNext._woodyFoliageDead, PeatlandSpinupNext._woodyFineDead, PeatlandSpinupNext._woodyCoarseDead, PeatlandSpinupNext._woodyRootsDead, PeatlandSpinupNext._sedgeFoliageDead, \n
			 * PeatlandSpinupNext._sedgeRootsDead, PeatlandSpinupNext._feathermossDead,  PeatlandSpinupNext._acrotelm_o, PeatlandSpinupNext._catotelm_a, PeatlandSpinupNext._acrotelm_a, \n 
			 * PeatlandSpinupNext._catotelm_o and PeatlandSpinupNext._atmosphere from _landUnitData
			 * 
			 * @return void
			 * ******************/
			void PeatlandSpinupNext::doLocalDomainInit() {
				_softwoodFoliage = _landUnitData->getPool("SoftwoodFoliage");
				_softwoodCoarseRoots = _landUnitData->getPool("SoftwoodCoarseRoots");
				_softwoodFineRoots = _landUnitData->getPool("SoftwoodFineRoots");
				_softwoodOther = _landUnitData->getPool("SoftwoodOther");
				_softwoodStemSnag = _landUnitData->getPool("SoftwoodStemSnag");
				_softwoodBranchSnag = _landUnitData->getPool("SoftwoodBranchSnag");

				_hardwoodFoliage = _landUnitData->getPool("HardwoodFoliage");
				_hardwoodCoarseRoots = _landUnitData->getPool("HardwoodCoarseRoots");
				_hardwoodFineRoots = _landUnitData->getPool("HardwoodFineRoots");
				_hardwoodOther = _landUnitData->getPool("HardwoodOther");
				_hardwoodStemSnag = _landUnitData->getPool("HardwoodStemSnag");
				_hardwoodBranchSnag = _landUnitData->getPool("HardwoodBranchSnag");

				_softwoodMerch = _landUnitData->getPool("SoftwoodMerch");
				_hardwoodMerch = _landUnitData->getPool("HardwoodMerch");
				_softwoodStem = _landUnitData->getPool("SoftwoodStem");
				_hardwoodStem = _landUnitData->getPool("HardwoodStem");

				_woodyFoliageLive = _landUnitData->getPool("WoodyFoliageLive");
				_woodyStemsBranchesLive = _landUnitData->getPool("WoodyStemsBranchesLive");
				_woodyRootsLive = _landUnitData->getPool("WoodyRootsLive");
				_sedgeFoliageLive = _landUnitData->getPool("SedgeFoliageLive");
				_sedgeRootsLive = _landUnitData->getPool("SedgeRootsLive");
				_sphagnumMossLive = _landUnitData->getPool("SphagnumMossLive");
				_featherMossLive = _landUnitData->getPool("FeatherMossLive");

				_woodyFoliageDead = _landUnitData->getPool("WoodyFoliageDead");
				_woodyFineDead = _landUnitData->getPool("WoodyFineDead");
				_woodyCoarseDead = _landUnitData->getPool("WoodyCoarseDead");
				_woodyRootsDead = _landUnitData->getPool("WoodyRootsDead");
				_sedgeFoliageDead = _landUnitData->getPool("SedgeFoliageDead");
				_sedgeRootsDead = _landUnitData->getPool("SedgeRootsDead");
				_feathermossDead = _landUnitData->getPool("FeathermossDead");

				_acrotelm_o = _landUnitData->getPool("Acrotelm_O");
				_catotelm_a = _landUnitData->getPool("Catotelm_A");
				_acrotelm_a = _landUnitData->getPool("Acrotelm_A");
				_catotelm_o = _landUnitData->getPool("Catotelm_O");

				_atmosphere = _landUnitData->getPool("Atmosphere");
			}

			 /**
			 * 
			 * @return void
			 * *******************/
			void PeatlandSpinupNext::doPrePostDisturbanceEvent() {
				auto loadInitialFlag = _landUnitData->getVariable("load_peatpool_initials")->value();
				if (loadInitialFlag) {
					//PrintPools::printPeatlandPools("Year ", *_landUnitData);

					//in case of loading initial peat pool value, this step is skipped. 
					//initial acrotelm and catotelm pool values will be loadded in peatland prepare module

					//now, load initial value is not preferred
					return;
				}

				//get the current peatland ID
				auto& peatland_class = _landUnitData->getVariable("peatland_class")->value();
				auto peatlandId = peatland_class.isEmpty() ? -1 : peatland_class.convert<int>();
				bool runPeatland = peatlandId > 0;

				if (runPeatland) {
					//get the mean anual temperture variable
					auto meanAT = _landUnitData->getVariable("mean_annual_temperature")->value();
					double defaultMAT = _landUnitData->getVariable("default_mean_annual_temperature")->value();
					meanAnnualTemperature = meanAT.isEmpty() ? defaultMAT : meanAT.convert<double>();

					//get fire return interval
					auto fireReturnInterval = _landUnitData->getVariable("fire_return_interval")->value();
					int defaultFRI = _landUnitData->getVariable("default_fire_return_interval")->value();
					f_r = fireReturnInterval.isEmpty() ? defaultFRI : fireReturnInterval.convert<int>();
					f_fr = 1.0 / f_r;

					// get turnover rate
					getTreeTurnoverRate(Peatlands(peatlandId));

					// get related parameters
					getAndUpdateParameter();

					// prepare for speeding peatland spinup
					getNonOpenPeatlandRemovals(Peatlands(peatlandId));

					//check values in current peat pools
					getCurrentDeadPoolValues();

					//reset some of the dead pools
					resetSlowPools();

					// transfer carbon between pools
					int spinupFactor = _landUnitData->getVariable("peatland_spinup_factor")->value();
					if (spinupFactor > 0) {
						//when factor is set either 8000 or 10000
						populatePeatlandDeadPoolsV3();
					}
				}
			}

			 /**
			 * 
			 * @return void
			 * *******************/
			void PeatlandSpinupNext::getAndUpdateParameter() {
				// get the data by variable "peatland_decay_parameters"
				const auto& peatlandDecayParams = _landUnitData->getVariable("peatland_decay_parameters")->value();

				//create the PeaglandDecayParameters, set the value from the variable
				decayParas = std::make_shared<PeatlandDecayParameters>();
				decayParas->setValue(peatlandDecayParams.extract<DynamicObject>());

				//compute the applied parameters
				decayParas->updateAppliedDecayParameters(meanAnnualTemperature);

				// get the data by variable "peatland_turnover_parameters"
				const auto& peatlandTurnoverParams = _landUnitData->getVariable("peatland_turnover_parameters")->value();

				//create the PeaglandGrowthParameters, set the value from the variable
				turnoverParas = std::make_shared<PeatlandTurnoverParameters>();
				turnoverParas->setValue(peatlandTurnoverParams.extract<DynamicObject>());

				// get the data by variable "peatland_growth_parameters"
				const auto& peatlandGrowthParams = _landUnitData->getVariable("peatland_growth_parameters")->value();

				//create the PeatlandGrowthParameters, set the value from the variable
				growthParas = std::make_shared<PeatlandGrowthParameters>();
				growthParas->setValue(peatlandGrowthParams.extract<DynamicObject>());

				// get the data by variable "peatland_fire_parameters"
				const auto& peatlandFireParams = _landUnitData->getVariable("peatland_fire_parameters")->value();

				//create the PeatlandFireParameters, set the value from the variable
				fireParas = std::make_shared<PeatlandFireParameters>();
				if (!peatlandFireParams.isEmpty()) {
					fireParas->setValue(peatlandFireParams.extract<DynamicObject>());
				}
			}

			 /**
			 * 
			 * @return void
			 * *******************/
			void PeatlandSpinupNext::getTreeTurnoverRate(Peatlands peatlandId) {
				if (peatlandId == Peatlands::OPEN_PEATLAND_BOG ||
					peatlandId == Peatlands::OPEN_PEATLAND_POORFEN ||
					peatlandId == Peatlands::OPEN_PEATLAND_RICHFEN)
				{
					return;
				}

				// Get turnover parameter for treed and forested peatland only
				_turnoverRates = _landUnitData->getVariable("turnover_rates");
				auto& turnoverRates = _turnoverRates->value().extract<DynamicObject>();

				_otherToBranchSnagSplit = turnoverRates["sw_other_to_branch_snag_split"];
				_stemAnnualTurnOverRate = turnoverRates["sw_stem_turnover"];
				_softwoodFoliageFallRate = turnoverRates["sw_foliage_turnover"];
				_hardwoodFoliageFallRate = turnoverRates["hw_foliage_turnover"];
				_softwoodBranchTurnOverRate = turnoverRates["sw_branch_turnover"];
				_hardwoodBranchTurnOverRate = turnoverRates["hw_branch_turnover"];
				_coarseRootTurnProp = turnoverRates["sw_coarse_root_turnover"];
				_fineRootTurnProp = turnoverRates["sw_fine_root_turnover"];
				_stemSnagTurnoverRate = turnoverRates["sw_stem_snag_turnover"];
				_branchSnagTurnoverRate = turnoverRates["sw_branch_snag_turnover"];
			}

			//all of the slow dead pools are directly assigned by above computing based on live pools
			//reset current slow pool value to receive the new computed value
			void PeatlandSpinupNext::resetSlowPools() {
				auto peatlandDeadPoolReset = _landUnitData->createProportionalOperation();
				peatlandDeadPoolReset
					->addTransfer(_woodyFoliageDead, _atmosphere, 1.0)
					->addTransfer(_woodyFineDead, _atmosphere, 1.0)
					->addTransfer(_woodyRootsDead, _atmosphere, 1.0)
					->addTransfer(_sedgeFoliageDead, _atmosphere, 1.0)
					->addTransfer(_sedgeRootsDead, _atmosphere, 1.0)
					->addTransfer(_feathermossDead, _atmosphere, 1.0)
					->addTransfer(_woodyCoarseDead, _atmosphere, 1.0)
					->addTransfer(_acrotelm_o, _atmosphere, 1.0)
					->addTransfer(_catotelm_a, _atmosphere, 1.0);
				_landUnitData->submitOperation(peatlandDeadPoolReset);
				_landUnitData->applyOperations();
			}

			//Get removals (live biomass turnover) from small tree or big tree peatlands
			//The removals will be input to some peatland pools

			 /**
			 * 
			 * @return void
			 * *******************/
			void PeatlandSpinupNext::getNonOpenPeatlandRemovals(Peatlands peatlandId)
			{
				switch (peatlandId) {
				case Peatlands::TREED_PEATLAND_BOG:
				case Peatlands::TREED_PEATLAND_POORFEN:
				case Peatlands::TREED_PEATLAND_RICHFEN:
				case Peatlands::TREED_PEATLAND_SWAMP:
					smallTreeOn = 1;
					smallTreeFoliageRemoval = _softwoodFoliageFallRate * _softwoodFoliage->value() + _hardwoodFoliageFallRate * _hardwoodFoliage->value();
					smallTreeBranchSnagRemoval = _branchSnagTurnoverRate * (_softwoodBranchSnag->value() + _hardwoodBranchSnag->value());
					smallTreeOtherRemovalToWFD = (1 - _otherToBranchSnagSplit) * (_softwoodOther->value() * _softwoodBranchTurnOverRate + _hardwoodOther->value() * _hardwoodBranchTurnOverRate);
					smallTreeCoarseRootRemoval = _coarseRootTurnProp * (_softwoodCoarseRoots->value() + _hardwoodCoarseRoots->value());
					smallTreeFineRootRemoval = _fineRootTurnProp * (_softwoodFineRoots->value() + _hardwoodFineRoots->value());
					smallTreeStemSnagRemoval = _stemSnagTurnoverRate * (_softwoodStemSnag->value() + _hardwoodStemSnag->value());
					break;
				case Peatlands::FOREST_PEATLAND_BOG:
				case Peatlands::FOREST_PEATLAND_POORFEN:
				case Peatlands::FOREST_PEATLAND_RICHFEN:
				case Peatlands::FOREST_PEATLAND_SWAMP:
					largeTreeOn = 1;
					largeTreeFoliageRemoval = _softwoodFoliageFallRate * _softwoodFoliage->value() + _hardwoodFoliageFallRate * _hardwoodFoliage->value();
					largeTreeBranchSnagRemoval = _branchSnagTurnoverRate * (_softwoodBranchSnag->value() + _hardwoodBranchSnag->value());
					largeTreeOtherRemovalToWFD = (1 - _otherToBranchSnagSplit) * (_softwoodOther->value() * _softwoodBranchTurnOverRate + _hardwoodOther->value() * _hardwoodBranchTurnOverRate);
					largeTreeCoarseRootRemoval = _coarseRootTurnProp * (_softwoodCoarseRoots->value() + _hardwoodCoarseRoots->value());
					largeTreeFineRootRemoval = _fineRootTurnProp * (_softwoodFineRoots->value() + _hardwoodFineRoots->value());
					largeTreeStemSnagRemoval = _stemSnagTurnoverRate * (_softwoodStemSnag->value() + _hardwoodStemSnag->value());
					break;
				}
			}

			 /**
			 * 
			 * @return void
			 * *******************/
			void PeatlandSpinupNext::getCurrentDeadPoolValues() {
				auto wdyFoliageDead = _woodyFoliageDead->value();
				auto wdyStemBranchDead = _woodyFineDead->value();
				auto wdyRootsDead = _woodyRootsDead->value();
				auto sedgeFoliageDead = _sedgeFoliageDead->value();
				auto sedgeRootsDead = _sedgeRootsDead->value();
				auto featherMossDead = _feathermossDead->value();
				auto woodyCoarseDead = _woodyCoarseDead->value();
				auto actotelm = _acrotelm_o->value();
				auto catotelm = _catotelm_a->value();
			}

			// Latest implementation of the spinup next procedure
			 /**
			 * 
			 * @return void
			 * *******************/
			void PeatlandSpinupNext::populatePeatlandDeadPoolsV3() {
				auto RT_D_W_Fol = 1 / (turnoverParas->Pfe() * decayParas->kwfe() * modifyQ10(decayParas->Q10wf()) + turnoverParas->Pfn() * decayParas->kwfne() * modifyQ10(decayParas->Q10wf()));
				auto RT_D_W_StemBranch = 1 / (decayParas->kwsb() * modifyQ10(decayParas->Q10wsb()));
				auto RT_D_W_Roots = 1 / (decayParas->kwr() * modifyQ10(decayParas->Q10wr()));
				auto RT_D_S_Fol = 1 / (decayParas->ksf() * modifyQ10(decayParas->Q10sf()));
				auto RT_D_S_Roots = 1 / (decayParas->ksr() * modifyQ10(decayParas->Q10sr()));
				auto RT_D_Feath = 1 / (decayParas->kfm() * modifyQ10(decayParas->Q10fm()));
				auto RT_Acro = 1 / (decayParas->ka() * modifyQ10(decayParas->Q10a()));
				auto TR_Acro = 1 / RT_Acro;
				auto RT_Cato = 1 / (decayParas->kc() * modifyQ10(decayParas->Q10c()));
				auto TR_Cato = 1 / RT_Cato;
				auto RT_D_CWD = 1 / (decayParas->kwc() * modifyQ10(decayParas->Q10wc()));

				//special factor applied to functions to populate peat pool
				int spinupFactor = _landUnitData->getVariable("peatland_spinup_factor")->value();

				auto wdyFoliageLive = _woodyFoliageLive->value();
				auto wdyFoliageDead = (
					wdyFoliageLive * (turnoverParas->Pfe() * turnoverParas->Pel() + turnoverParas->Pnl() * turnoverParas->Pfn()) +
					smallTreeOn * smallTreeFoliageRemoval +
					largeTreeOn * largeTreeFoliageRemoval) * (RT_D_W_Fol - 1) * (f_r / (f_r + RT_D_W_Fol));
				auto DWFol = wdyFoliageDead / (1 - (1 / RT_D_W_Fol));
				auto wdyFoliageDeadToAcrotelm = decayParas->Pt() * DWFol * modifyQ10(decayParas->Q10wf()) *
					(turnoverParas->Pfe() * decayParas->kwfe() + turnoverParas->Pfn() * decayParas->kwfne());

				auto wdyStemBranchLive = _woodyStemsBranchesLive->value();
				auto wdyStemBranchDead = (
					(wdyStemBranchLive * growthParas->NPPagls() / growthParas->Bagls()) +
					(smallTreeOn * (smallTreeStemSnagRemoval + smallTreeBranchSnagRemoval + smallTreeOtherRemovalToWFD)) +
					(largeTreeOn * (largeTreeBranchSnagRemoval + largeTreeOtherRemovalToWFD))) * (RT_D_W_StemBranch - 1) * (f_r / (f_r + RT_D_W_StemBranch));
				auto DWStemBranch = wdyStemBranchDead / (1 - (1 / RT_D_W_StemBranch));
				auto wdyStemBranchDeadToAcrotelm = decayParas->Pt() * DWStemBranch *
					decayParas->kwsb() * (modifyQ10(decayParas->Q10wsb()));

				auto woodyCoarseDead = largeTreeOn * largeTreeStemSnagRemoval * (RT_D_CWD - 1) * (f_r / (f_r + RT_D_CWD));
				auto DCWD = woodyCoarseDead / (1 - (1 / RT_D_CWD));
				auto wdyCoarseDeadToAcrotelm = decayParas->Pt() * DCWD * decayParas->kwc() * (modifyQ10(decayParas->Q10wc()));

				auto wdyRootsLive = _woodyRootsLive->value();
				auto LWRoots = wdyRootsLive / (1 - turnoverParas->Mbgls());
				auto wdyRootsLiveToAcrotelm = LWRoots * f_fr * fireParas->CTwr();

				auto wdyRootsDead = (
					LWRoots * turnoverParas->Mbgls() +
					(smallTreeOn * (smallTreeFineRootRemoval + smallTreeCoarseRootRemoval)) +
					(largeTreeOn * (largeTreeFineRootRemoval + largeTreeCoarseRootRemoval))) * (RT_D_W_Roots - 1) * (f_r / (f_r + fireParas->CCdwr() * RT_D_W_Roots));
				auto DWRoots = wdyRootsDead / (1 - (1 / RT_D_W_Roots));
				auto wdyRootsDeadToAcrotelm = decayParas->Pt() * DWRoots * decayParas->kwr() * (modifyQ10(decayParas->Q10wr()));

				auto sedgeFoliageLive = _sedgeFoliageLive->value();
				auto temp1 = sedgeFoliageLive / (1 - turnoverParas->Mags());
				auto sedgeFoliageDead = temp1 * turnoverParas->Mags() * (RT_D_S_Fol - 1) * (f_r / (f_r + fireParas->CCdsf() * RT_D_S_Fol));
				auto DSFol = sedgeFoliageDead / (1 - (1 / RT_D_S_Fol));
				auto sedgeFoliageDeadToAcrotelm = decayParas->Pt() * DSFol * decayParas->ksf() * (modifyQ10(decayParas->Q10sf()));

				auto sedgeRootsLive = _sedgeRootsLive->value();
				auto temp2 = sedgeRootsLive / (1 - turnoverParas->Mbgs());
				auto sedgeRootsDead = temp2 * turnoverParas->Mbgs() * (RT_D_S_Roots - 1) * (f_r / (f_r + fireParas->CCdsr() * RT_D_S_Roots));
				auto DSRoots = sedgeRootsDead / (1 - (1 / RT_D_S_Roots));
				auto sedgeRootsDeadToAcrotelm = decayParas->Pt() * DSRoots * decayParas->ksr() * (modifyQ10(decayParas->Q10sr()));

				auto featherMossLive = _featherMossLive->value();
				auto featherMossDead = featherMossLive * (RT_D_Feath - 1) * (f_r / (f_r + fireParas->CCdfm() * RT_D_Feath));
				auto DFeath = featherMossDead / (1 - (1 / RT_D_Feath));
				auto featherMossDeadToAcrotelm = DFeath * decayParas->kfm() * (modifyQ10(decayParas->Q10fm()));

				auto sphagnumMossLive = _sphagnumMossLive->value();
				auto sphagnumMossLiveToAcrotelm = sphagnumMossLive;

				//following is for test8 from Kelly
				/*
				auto lwtd = _landUnitData->getVariable("peatland_longterm_wtd")->value().convert<double>();
				lwtd = lwtd < 0 ? (-1 * lwtd) : 0;
				auto a = this->turnoverParas->a();
				auto b = this->turnoverParas->b();
				auto toAcrotelm_new = 10 * (a * pow(lwtd, b));
				*/

				auto toAcrotelm = (
					wdyFoliageDeadToAcrotelm +
					wdyStemBranchDeadToAcrotelm +
					wdyCoarseDeadToAcrotelm +
					wdyRootsDeadToAcrotelm +
					sedgeFoliageDeadToAcrotelm +
					sedgeRootsDeadToAcrotelm +
					sphagnumMossLiveToAcrotelm +
					featherMossDeadToAcrotelm +
					wdyRootsLiveToAcrotelm) * (1 - exp(-1 * TR_Acro * spinupFactor)) * (RT_Acro - 1) * (f_r / (f_r + fireParas->CCa() * RT_Acro));

				// transfer carbon from acrotelm to catotelm 	
				auto Acro = toAcrotelm / (1 - 1 / RT_Acro);
				auto ac2caAmount = (decayParas->Pt() * Acro * decayParas->ka() * modifyQ10(decayParas->Q10a())) * (1 - exp(-1 * TR_Cato * spinupFactor)) * (RT_Cato - 1);

				//make sure ac2caAmount >=0
				ac2caAmount = ac2caAmount > 0 ? ac2caAmount : 0;

				// transfer carbons to peatland dead pool by stock amount
				// origianl toAcrotelm is replaced by toAcrotelm_new for test8
				auto peatlandSpinnupOne = _landUnitData->createStockOperation();
				peatlandSpinnupOne->addTransfer(_atmosphere, _woodyFoliageDead, wdyFoliageDead)
					->addTransfer(_atmosphere, _woodyFineDead, wdyStemBranchDead)
					->addTransfer(_atmosphere, _woodyCoarseDead, woodyCoarseDead)
					->addTransfer(_atmosphere, _woodyRootsDead, wdyRootsDead)
					->addTransfer(_atmosphere, _sedgeFoliageDead, sedgeFoliageDead)
					->addTransfer(_atmosphere, _sedgeRootsDead, sedgeRootsDead)
					->addTransfer(_atmosphere, _feathermossDead, featherMossDead)
					->addTransfer(_atmosphere, _acrotelm_o, toAcrotelm)
					->addTransfer(_atmosphere, _catotelm_a, ac2caAmount);
				_landUnitData->submitOperation(peatlandSpinnupOne);
				_landUnitData->applyOperations();
			}

			/*
			// second version of spinup next procedure
			void PeatlandSpinupNext::populatePeatlandDeadPoolsV2() {
				auto RT_D_W_Fol = 1 / (turnoverParas->Pfe() * decayParas->kwfe() * modifyQ10(decayParas->Q10wf()) + turnoverParas->Pfn() * decayParas->kwfne()* modifyQ10(decayParas->Q10wf()));
				auto RT_D_W_StemBranch = 1 / (decayParas->kwsb() * modifyQ10(decayParas->Q10wsb()));
				auto RT_D_W_Roots = 1 / (decayParas->kwr() * modifyQ10(decayParas->Q10wr()));
				auto RT_D_S_Fol = 1 / (decayParas->ksf() * modifyQ10(decayParas->Q10sf()));
				auto RT_D_S_Roots = 1 / (decayParas->ksr() * modifyQ10(decayParas->Q10sr()));
				auto RT_D_Feath = 1 / (decayParas->kfm() * modifyQ10(decayParas->Q10fm()));
				auto RT_Acro = 1 / (decayParas->ka() * modifyQ10(decayParas->Q10a()));
				auto TR_Acro = 1 / RT_Acro;
				auto RT_Cato = 1 / (decayParas->kc() * modifyQ10(decayParas->Q10c()));
				auto TR_Cato = 1 / RT_Cato;

				//special factor applied to functions to populate peat pool
				int spinupFactor= _landUnitData->getVariable("peatland_spinup_factor")->value();

				auto wdyFoliageLive = _woodyFoliageLive->value();
				auto wdyFoliageDead = (
					wdyFoliageLive * (turnoverParas->Pfe()  * turnoverParas->Pel() + turnoverParas->Pnl() * turnoverParas->Pfn()) +
					smallTreeOn * turnoverParas->Mstf() * smallTreeFoliageRemoval  +
					largeTreeOn * largeTreeFoliageRemoval) * (RT_D_W_Fol - 1) * (f_r / (f_r + RT_D_W_Fol));
				auto DWFol = wdyFoliageDead / (1 - (1 / RT_D_W_Fol));
				auto wdyFoliageDeadToAcrotelm = decayParas->Pt() * DWFol *
					(turnoverParas->Pfe() * decayParas->kwfe() * (modifyQ10(decayParas->Q10wf())) +
						turnoverParas->Pfn() * decayParas->kwfne() * (modifyQ10(decayParas->Q10wf())));

				auto wdyStemBranchLive = _woodyStemsBranchesLive->value();
				auto wdyStemBranchDead = (
					(wdyStemBranchLive * growthParas->NPPagls() / growthParas->Bagls()) +
					(smallTreeOn * (turnoverParas->Msto() * smallTreeOtherRemovalToWFD + turnoverParas->Msts() * smallTreeBranchSnagRemoval)) +
					(largeTreeOn * (largeTreeBranchSnagRemoval + largeTreeOtherRemovalToWFD))) * (RT_D_W_StemBranch - 1) * (f_r / (f_r + RT_D_W_StemBranch));
				auto DWStemBranch = wdyStemBranchDead / (1 - (1 / RT_D_W_StemBranch));
				auto wdyStemBranchDeadToAcrotelm = decayParas->Pt() * DWStemBranch *
					decayParas->kwsb() * (modifyQ10(decayParas->Q10wsb()));

				auto wdyRootsLive = _woodyRootsLive->value();
				auto LWRoots = wdyRootsLive / (1 - turnoverParas->Mbgls());
				auto wdyRootsLiveToAcrotelm = LWRoots * f_fr * fireParas->CTwr();

				auto wdyRootsDead = (
					LWRoots* turnoverParas->Mbgls() +
					(smallTreeOn * (turnoverParas->Mstfr() * smallTreeFineRootRemoval + turnoverParas->Mstcr() * smallTreeCoarseRootRemoval) ) +
					(largeTreeOn * (largeTreeFineRootRemoval + largeTreeCoarseRootRemoval))) * (RT_D_W_Roots - 1) * (f_r / (f_r + fireParas->CCdwr() * RT_D_W_Roots));
				auto DWRoots = wdyRootsDead / (1 - (1 / RT_D_W_Roots));
				auto wdyRootsDeadToAcrotelm = decayParas->Pt() * DWRoots * decayParas->kwr() * (modifyQ10(decayParas->Q10wr()));

				auto sedgeFoliageLive = _sedgeFoliageLive->value();
				auto temp1 = sedgeFoliageLive / (1 - turnoverParas->Mags());
				auto sedgeFoliageDead =  temp1 * turnoverParas->Mags() * (RT_D_S_Fol - 1) * (f_r / (f_r + fireParas->CCdsf() * RT_D_S_Fol));
				auto DSFol = sedgeFoliageDead / (1 - (1 / RT_D_S_Fol));
				auto sedgeFoliageDeadToAcrotelm = decayParas->Pt() * DSFol * decayParas->ksf() * (modifyQ10(decayParas->Q10sf()));

				auto sedgeRootsLive = _sedgeRootsLive->value();
				auto temp2 = sedgeRootsLive / (1 - turnoverParas->Mbgs());
				auto sedgeRootsDead = temp2 * turnoverParas->Mbgs() * (RT_D_S_Roots - 1) * (f_r / (f_r + fireParas->CCdsr() * RT_D_S_Roots));
				auto DSRoots = sedgeRootsDead / (1 - (1 / RT_D_S_Roots));
				auto sedgeRootsDeadToAcrotelm = decayParas->Pt() * DSRoots * decayParas->ksr() * (modifyQ10(decayParas->Q10sr()));

				auto featherMossLive = _featherMossLive->value();
				auto featherMossDead = featherMossLive * (RT_D_Feath - 1) * (f_r / (f_r + fireParas->CCdfm() * RT_D_Feath));
				auto DFeath = featherMossDead / (1 - (1 / RT_D_Feath));
				auto featherMossDeadToAcrotelm = DFeath * decayParas->kfm() * (modifyQ10(decayParas->Q10fm()));

				auto sphagnumMossLive = _sphagnumMossLive->value();
				auto sphagnumMossLiveToAcrotelm = sphagnumMossLive;

				auto toAcrotelm = (
					wdyFoliageDeadToAcrotelm +
					wdyStemBranchDeadToAcrotelm +
					wdyRootsDeadToAcrotelm +
					sedgeFoliageDeadToAcrotelm +
					sedgeRootsDeadToAcrotelm +
					sphagnumMossLiveToAcrotelm +
					featherMossDeadToAcrotelm +
					wdyRootsLiveToAcrotelm ) * (1 - exp(-1 * TR_Acro * spinupFactor)) * (RT_Acro - 1) * (f_r / (f_r + fireParas->CCa() * RT_Acro));

				// transfer carbon from acrotelm to catotelm
				auto Acro = toAcrotelm / (1 - 1 / RT_Acro);
				auto ac2caAmount = (decayParas->Pt() * Acro * decayParas->ka()  * modifyQ10(decayParas->Q10a())) * (1 - exp(-1 * TR_Cato * spinupFactor)) * (RT_Cato - 1);

				//make sure ac2caAmount >=0
				ac2caAmount = ac2caAmount > 0 ? ac2caAmount : 0;

				// transfer carbons to peatland dead pool by stock amount
				auto peatlandSpinnupOne = _landUnitData->createStockOperation();
				peatlandSpinnupOne->addTransfer(_atmosphere, _woodyFoliageDead, wdyFoliageDead)
					->addTransfer(_atmosphere, _woodyFineDead, wdyStemBranchDead)
					->addTransfer(_atmosphere, _woodyRootsDead, wdyRootsDead)
					->addTransfer(_atmosphere, _sedgeFoliageDead, sedgeFoliageDead)
					->addTransfer(_atmosphere, _sedgeRootsDead, sedgeRootsDead)
					->addTransfer(_atmosphere, _feathermossDead, featherMossDead)
					->addTransfer(_atmosphere, _acrotelm_o, toAcrotelm)
					->addTransfer(_atmosphere, _catotelm_a, ac2caAmount);
				_landUnitData->submitOperation(peatlandSpinnupOne);
				_landUnitData->applyOperations();
			}

			// frist version of spinup next procedure
			void PeatlandSpinupNext::populatePeatlandDeadPoolsV1() {
				double fireReturnReciprocal = f_fr;
				auto wdyFoliageLive = _woodyFoliageLive->value();
				auto denominator1 = (turnoverParas->Pfe() * decayParas->kwfe() * (modifyQ10(decayParas->Q10wf())) +
					turnoverParas->Pfn() * decayParas->kwfne() * (modifyQ10(decayParas->Q10wf())) +
					fireReturnReciprocal * fireParas->CCdwf());

				auto wdyFoliageDead = (
					(wdyFoliageLive * (turnoverParas->Pfe()  * turnoverParas->Pel() + turnoverParas->Pnl() * turnoverParas->Pfn())) +
					(smallTreeOn * turnoverParas->Mstf() * smallTreeFoliageRemoval ) +
					(largeTreeOn * largeTreeFoliageRemoval)) / denominator1;

				auto wdyStemBranchLive = _woodyStemsBranchesLive->value();
				auto denominator2 = (decayParas->kwsb() * (modifyQ10(decayParas->Q10wsb())) +
					fireReturnReciprocal * fireParas->CCdwsb());
				auto wdyStemBranchDead = (
					(wdyStemBranchLive * growthParas->NPPagls() / growthParas->Bagls()) +
					(smallTreeOn * (turnoverParas->Msto() * smallTreeOtherRemovalToWFD + turnoverParas->Msts() * smallTreeBranchSnagRemoval) ) +
					(largeTreeOn * (largeTreeBranchSnagRemoval + largeTreeOtherRemovalToWFD) )) / denominator2;

				auto wdyRootsLive = _woodyRootsLive->value();
				auto denominator3 = (decayParas->kwr() * (modifyQ10(decayParas->Q10wr())) +
					fireReturnReciprocal * fireParas->CCdwr());
				auto wdyRootsDead = (
					(wdyRootsLive * turnoverParas->Mbgls())+
					(smallTreeOn * (turnoverParas->Mstfr() * smallTreeFineRootRemoval + turnoverParas->Mstcr() * smallTreeCoarseRootRemoval) ) +
					(largeTreeOn * (largeTreeFineRootRemoval + largeTreeCoarseRootRemoval) )) /denominator3;

				auto sedgeFoliageLive = _sedgeFoliageLive->value();
				auto denominator4 = (decayParas->ksf() * (modifyQ10(decayParas->Q10sf())) +
					fireReturnReciprocal * fireParas->CCdsf());
				auto sedgeFoliageDead = sedgeFoliageLive * turnoverParas->Mags() / denominator4;

				auto sedgeRootsLive = _sedgeRootsLive->value();
				auto denominator5 = (decayParas->ksr() *  (modifyQ10(decayParas->Q10sr())) +
					fireReturnReciprocal * fireParas->CCdsr());
				auto sedgeRootsDead = sedgeRootsLive * turnoverParas->Mbgs() / denominator5;

				auto featherMossLive = _featherMossLive->value();
				auto denominator6 = (decayParas->kfm() * (modifyQ10(decayParas->Q10fm())) +
					fireReturnReciprocal * fireParas->CCdfm());
				auto featherMossDead = featherMossLive / denominator6;

				auto wdyFoliageDeadToAcrotelm = decayParas->Pt() * wdyFoliageDead *
					(turnoverParas->Pfe() * decayParas->kwfe() * (modifyQ10(decayParas->Q10wf())) +
					turnoverParas->Pfn() * decayParas->kwfne() * (modifyQ10(decayParas->Q10wf())));

				auto wdyStemBranchDeadToAcrotelm = decayParas->Pt() * wdyStemBranchDead *
					decayParas->kwsb() * (modifyQ10(decayParas->Q10wsb()));

				auto wdyRootsDeadToAcrotelm = decayParas->Pt() * wdyRootsDead *
					decayParas->kwr() * (modifyQ10(decayParas->Q10wr()));

				auto sedgeFoliageDeadToAcrotelm = decayParas->Pt() * sedgeFoliageDead *
					decayParas->ksf() * (modifyQ10(decayParas->Q10sf()));

				auto sedgeRootsDeadToAcrotelm = decayParas->Pt() * sedgeRootsDead *
					decayParas->ksr() * (modifyQ10(decayParas->Q10sr()));

				auto sphagnumMossLive = _sphagnumMossLive->value();
				auto sphagnumMossLiveToAcrotelm = sphagnumMossLive;

				auto featherMossDeadToAcrotelm = featherMossDead * decayParas->kfm() * (modifyQ10(decayParas->Q10fm()));

				auto wdyRootsLiveToAcrotelm = wdyRootsLive * fireReturnReciprocal * fireParas->CTwr();

				auto sedgeRootsLiveToAcrotelm = sedgeRootsLive * fireReturnReciprocal * fireParas->CTsr();

				auto denominator7 = (decayParas->ka() * (modifyQ10(decayParas->Q10a())) + (fireReturnReciprocal) * fireParas->CCa());
				auto toAcrotelm = (
					wdyFoliageDeadToAcrotelm +
					wdyStemBranchDeadToAcrotelm +
					wdyRootsDeadToAcrotelm +
					sedgeFoliageDeadToAcrotelm +
					sedgeRootsDeadToAcrotelm +
					sphagnumMossLiveToAcrotelm +
					featherMossDeadToAcrotelm +
					wdyRootsLiveToAcrotelm +
					sedgeRootsLiveToAcrotelm) / denominator7;

				// transfer carbon from acrotelm to catotelm
				auto ac2caAmount = (decayParas->Pt() * toAcrotelm * decayParas->ka()  * (modifyQ10(decayParas->Q10a())) - 0.3) /
					(decayParas->kc() * (modifyQ10(decayParas->Q10c())));

				//make sure ac2caAmount >=0
				ac2caAmount = ac2caAmount > 0 ? ac2caAmount : 0;

				// transfer carbons to peatland dead pool by stock amount
				auto peatlandSpinnupOne = _landUnitData->createStockOperation();
				peatlandSpinnupOne->addTransfer(_atmosphere, _woodyFoliageDead, wdyFoliageDead)
					->addTransfer(_atmosphere, _woodyFineDead, wdyStemBranchDead)
					->addTransfer(_atmosphere, _woodyRootsDead, wdyRootsDead)
					->addTransfer(_atmosphere, _sedgeFoliageDead, sedgeFoliageDead)
					->addTransfer(_atmosphere, _sedgeRootsDead, sedgeRootsDead)
					->addTransfer(_atmosphere, _feathermossDead, featherMossDead)
					->addTransfer(_atmosphere, _acrotelm_o, toAcrotelm)
					->addTransfer(_atmosphere, _catotelm_a, ac2caAmount);

				_landUnitData->submitOperation(peatlandSpinnupOne);
				_landUnitData->applyOperations();
			}
			*/

		}
	}
} // namespace moja::modules::cbm<|MERGE_RESOLUTION|>--- conflicted
+++ resolved
@@ -12,26 +12,16 @@
 	namespace modules {
 		namespace cbm {
 
-<<<<<<< HEAD
 			/**
 			 * Configuration function
-=======
-			 /**
-			 * @brief Configuration function
->>>>>>> e4386656
 			 * 
 			 * @param config DynamicObject&
 			 * @return void
 			 * ****************/
 			void PeatlandSpinupNext::configure(const DynamicObject& config) { }
 
-<<<<<<< HEAD
 			/**
 			 * Subscribe to signals LocalDomainInit and PrePostDisturbanceEvent
-=======
-			 /**
-			 * @brief Subscribe to signals LocalDomainInit and PrePostDisturbanceEvent
->>>>>>> e4386656
 			 * 
 			 * @param notificationCenter NotificationCenter&
 			 * @return void
@@ -42,7 +32,6 @@
 			}
 
 			/**
-			 * 
 			 * Assign values to PeatlandSpinupNext._softwoodFoliage, PeatlandSpinupNext._softwoodCoarseRoots, PeatlandSpinupNext._softwoodFineRoots, \n
 			 * PeatlandSpinupNext._softwoodOther, PeatlandSpinupNext._softwoodStemSnag, PeatlandSpinupNext._softwoodBranchSnag, \n
 			 * PeatlandSpinupNext._hardwoodFoliage, PeatlandSpinupNext._hardwoodCoarseRoots, PeatlandSpinupNext._hardwoodFineRoots, PeatlandSpinupNext._hardwoodOther, \n
