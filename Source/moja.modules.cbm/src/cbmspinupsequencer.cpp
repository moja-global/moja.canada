#include "moja/modules/cbm/cbmspinupsequencer.h"
#include "moja/modules/cbm/cbmdisturbanceeventmodule.h"
#include "moja/modules/cbm/timeseries.h"
#include "moja/modules/cbm/peatlands.h"

#include <moja/flint/ivariable.h>
#include <moja/flint/ipool.h>
#include <moja/flint/ilandunitcontroller.h>

#include <moja/exception.h>
#include <moja/signals.h>
#include <moja/logging.h>

#include <boost/algorithm/string.hpp> 
#include <boost/exception/all.hpp>
#include <boost/format.hpp>

#include <algorithm>
using namespace moja::flint;

namespace moja {
	namespace modules {
		namespace cbm {

			bool CBMSpinupSequencer::getSpinupParameters(flint::ILandUnitDataWrapper& landUnitData) {
				const auto& spinup = landUnitData.getVariable("spinup_parameters")->value();
				if (spinup.isEmpty()) {
					return false;
				}

				const auto& spinupParams = spinup.extract<DynamicObject>();
				_ageReturnInterval = spinupParams[CBMSpinupSequencer::returnInverval];
				_maxRotationValue = spinupParams[CBMSpinupSequencer::maxRotation];
				_historicDistType = spinupParams[CBMSpinupSequencer::historicDistType].convert<std::string>();
				_lastPassDistType = spinupParams[CBMSpinupSequencer::lastDistType].convert<std::string>();
<<<<<<< HEAD
				auto delayParamName = spinupParams.contains(CBMSpinupSequencer::inventoryDelay)
					? CBMSpinupSequencer::inventoryDelay
					: CBMSpinupSequencer::delay;
=======

				auto delayParamName = spinupParams.contains(CBMSpinupSequencer::inventoryDelay)
					? CBMSpinupSequencer::inventoryDelay
					: CBMSpinupSequencer::delay;

>>>>>>> 1fc8c8e0
				_standDelay = spinupParams[delayParamName].isEmpty() ? 0 : spinupParams[delayParamName].convert<int>();

				const auto& gcId = landUnitData.getVariable("growth_curve_id")->value();
				if (gcId.isEmpty()) {
					_spinupGrowthCurveID = -1;
				}
				else {
					_spinupGrowthCurveID = gcId;
				}

				const auto& minRotation = landUnitData.getVariable("minimum_rotation")->value();
				if (minRotation.isEmpty()) {
					return false;
				}
				_minimumRotation = minRotation;

				_age = landUnitData.getVariable("age");
				_mat = landUnitData.getVariable("mean_annual_temperature");
				_spu = landUnitData.getVariable("spatial_unit_id");
				_isDecaying = landUnitData.getVariable("is_decaying");
				_spinupMossOnly = landUnitData.getVariable("spinup_moss_only");
				_regenDelay = landUnitData.getVariable("regen_delay");

				if (_landUnitData->hasVariable("enable_peatland") &&
					_landUnitData->getVariable("enable_peatland")->value()) {
					_shrubAge = landUnitData.getVariable("peatland_shrub_age");
					_smallTreeAge = landUnitData.getVariable("peatland_smalltree_age");
				}

				// Get the stand age of this land unit.
				const auto& initialAge = landUnitData.getVariable("initial_age")->value();
				if (initialAge.isEmpty()) {
					_standAge = 0;
					if (!(_landUnitData->hasVariable("enable_peatland") &&
						_landUnitData->getVariable("enable_peatland")->value())) {

						return false;
					}
				}
				else {
					int age = initialAge;
					_standAge = age < 0 ? 0 : age;
					_standRegenDelay = age < 0 ? age * -1 : 0;
				}

				// Set and pass the delay information.
				_delay = landUnitData.getVariable("delay");
				_delay->set_value(_standDelay);

				_aboveGroundSlowSoil = landUnitData.getPool("AboveGroundSlowSoil");
				_belowGroundSlowSoil = landUnitData.getPool("BelowGroundSlowSoil");

				if (landUnitData.hasVariable("last_pass_disturbance_timeseries")) {
					_lastPassDisturbanceTimeseries = landUnitData.getVariable("last_pass_disturbance_timeseries");
				}

				// Disturbance ordering for last pass timeseries.
				int order = 1;
				if (landUnitData.hasVariable("user_disturbance_order")) {
					const auto& userOrder = landUnitData.getVariable("user_disturbance_order")->value().extract<std::vector<DynamicVar>>();
					for (const auto& orderedDistType : userOrder) {
						_disturbanceOrder[orderedDistType] = order++;
					}
				}

				if (landUnitData.hasVariable("default_disturbance_order")) {
					const auto& defaultOrder = landUnitData.getVariable("default_disturbance_order")->value().extract<std::vector<DynamicVar>>();
					for (const auto& orderedDistType : defaultOrder) {
						if (_disturbanceOrder.find(orderedDistType) == _disturbanceOrder.end()) {
							_disturbanceOrder[orderedDistType] = order++;
						}
					}
				}

				return true;
			}

			bool CBMSpinupSequencer::Run(NotificationCenter& notificationCenter, ILandUnitController& luc) {
				// Get spinup parameters for this land unit.
				try {
					if (!getSpinupParameters(*_landUnitData)) {
						return false;
					}
				}
				catch (const VariableNotFoundException & e) {
					MOJA_LOG_FATAL << "Variable not found: " << *boost::get_error_info<VariableName>(e);
					MOJA_LOG_DEBUG << boost::diagnostic_information(e, true);
					throw;
				}
				catch (const boost::exception & e) {
					MOJA_LOG_FATAL << boost::diagnostic_information(e, true);
					throw;
				}
				catch (const Exception & e) {
					MOJA_LOG_FATAL << boost::diagnostic_information(e, true);
					throw;
				}
				catch (const std::exception & e) {
					MOJA_LOG_FATAL << e.what();
					throw;
				}

				try {
					_landUnitData->getVariable("run_delay")->set_value("false");
					_landUnitData->getVariable("regen_delay")->set_value(0);

					// Check and set run peatland flag.
					bool runPeatland = isPeatlandApplicable();

					// Check and set run moss flag.
					bool runMoss = isMossApplicable(runPeatland);

					if (runMoss) {
						_featherMossSlow = _landUnitData->getPool("FeatherMossSlow");
						_sphagnumMossSlow = _landUnitData->getPool("SphagnumMossSlow");
					}

					const auto timing = _landUnitData->timing();
					timing->setStepping(TimeStepping::Annual);
					if (!_rampStartDate.isNull()) {
						timing->setStartDate(_rampStartDate);
						timing->setEndDate(DateTime(luc.timing().startDate()));
						timing->setStartStepDate(timing->startDate());
						timing->setEndStepDate(timing->startDate());
						timing->setCurStartDate(timing->startDate());
						timing->setCurEndDate(timing->startDate());
					}

					notificationCenter.postNotification(moja::signals::TimingInit);
					notificationCenter.postNotification(moja::signals::TimingPostInit);

					_isDecaying->set_value(true);

					if (runPeatland) {
						runPeatlandSpinup(notificationCenter, luc);
					}
					else {
						// Skip spinup for pixels which have a non-forest (no increments) growth curve.
						const auto& swTable = _landUnitData->getVariable("softwood_yield_table")->value();
						const auto& hwTable = _landUnitData->getVariable("hardwood_yield_table")->value();
						if (swTable.isEmpty() && hwTable.isEmpty()) {
							_age->set_value(0);
						}
						else {
							runRegularSpinup(notificationCenter, luc, runMoss);
						}
					}

					// If any pool has a user-provided value, override the spinup value with it.
					for (const auto pool : _landUnitData->poolCollection()) {
						if (pool->initValue() > 0.0) {
							pool->init();
						}
					}
					_landUnitData->getVariable("regen_delay")->set_value(_standRegenDelay);

					_landUnitData->getVariable("regen_delay")->set_value(_standRegenDelay);

					return true;
				}
				catch (SimulationError & e) {
					std::string details = *(boost::get_error_info<Details>(e));
					std::string libraryName = *(boost::get_error_info<LibraryName>(e));
					std::string moduleName = *(boost::get_error_info<ModuleName>(e));
					std::string str = ((boost::format("%1%/%2%: %3%") % libraryName % moduleName % details).str());
					MOJA_LOG_FATAL << str;
					throw;
				}
				catch (const VariableEmptyWhenValueExpectedException & e) {
					MOJA_LOG_FATAL << "Variable empty when building query: " << *boost::get_error_info<VariableName>(e);
					MOJA_LOG_DEBUG << boost::diagnostic_information(e, true);
					throw;
				}
				catch (const VariableNotFoundException & e) {
					MOJA_LOG_FATAL << "Variable not found: " << *boost::get_error_info<VariableName>(e);
					MOJA_LOG_DEBUG << boost::diagnostic_information(e, true);
					throw;
				}
				catch (const std::exception & e) {
					MOJA_LOG_FATAL << e.what();
					BOOST_THROW_EXCEPTION(SimulationError()
						<< Details(e.what())
						<< LibraryName("moja.modules.cbm")
						<< ModuleName("unknown")
						<< ErrorCode(0));
				}
				catch (...) {
					MOJA_LOG_FATAL << "Unknown error during spinup";
					BOOST_THROW_EXCEPTION(SimulationError()
						<< Details("Unknown error during spinup")
						<< LibraryName("moja.modules.cbm")
						<< ModuleName("unknown")
						<< ErrorCode(0));
				}
			}

			void CBMSpinupSequencer::runPeatlandSpinup(NotificationCenter& notificationCenter, ILandUnitController& luc) {
				bool poolCached = false;
				const auto timing = _landUnitData->timing();
				int curStartYear = _landUnitData->timing()->curStartDate().year();
				double defaultMAT = _landUnitData->getVariable("default_mean_annual_temperature")->value();

				auto& mat = _mat->value();
				double meanAnualTemperature = mat.isEmpty() ? defaultMAT
					: mat.type() == typeid(TimeSeries) ? mat.extract<TimeSeries>().value()
					: mat.convert<double>();

				auto& defalutLFY = _landUnitData->getVariable("default_last_fire_year")->value();
				auto& lastFireYear = _landUnitData->getVariable("last_fire_year")->value();
				int lastFireYearValue = lastFireYear.isEmpty() ? defalutLFY : lastFireYear;

				auto& defaultFRI = _landUnitData->getVariable("default_fire_return_interval")->value();
				auto& fireReturnInterval = _landUnitData->getVariable("fire_return_interval")->value();
				auto& maxReturnInterval = _landUnitData->getVariable("maximum_fire_return_interval")->value();
				int fireReturnIntervalValue = fireReturnInterval.isEmpty() ? defaultFRI : fireReturnInterval;
				if (fireReturnIntervalValue > maxReturnInterval) {
					fireReturnIntervalValue = maxReturnInterval;
				}

				auto& minimumPeatlandSpinupYears = _landUnitData->getVariable("minimum_peatland_spinup_years")->value();
				int minimumPeatlandSpinupYearsValue = minimumPeatlandSpinupYears.isEmpty() ? 100 : minimumPeatlandSpinupYears.convert<int>();

				auto peatlandFireRegrow = _landUnitData->getVariable("peatland_fire_regrow")->value();
				bool peatlandFireRegrowValue = peatlandFireRegrow.isEmpty() ? false : peatlandFireRegrow.convert<bool>();

				auto& peatland_class = _landUnitData->getVariable("peatland_class")->value();
				auto peatlandId = peatland_class.isEmpty() ? -1 : peatland_class.convert<int>();

				CacheKey cacheKey{
					_spu->value().convert<int>(),
					_historicDistType,
					peatlandId,
					fireReturnIntervalValue,
					meanAnualTemperature
				};

				auto it = _cache.find(cacheKey);
				if (it != _cache.end()) {
					auto cachedResult = (*it).second;
					auto pools = _landUnitData->poolCollection();
					for (auto& pool : pools) {
						pool->set_value(cachedResult[pool->idx()]);
					}
					poolCached = true;
					_landUnitData->getVariable("peat_pool_cached")->set_value(poolCached);
				}

				int currentRotation = 0;
				int peatlandMaxRotationValue = minimumPeatlandSpinupYearsValue / fireReturnIntervalValue;
				peatlandMaxRotationValue = peatlandMaxRotationValue > 0 ? peatlandMaxRotationValue : 1;
				int peatlandSpinupStepsPerRotation = minimumPeatlandSpinupYearsValue > fireReturnIntervalValue ? fireReturnIntervalValue : minimumPeatlandSpinupYearsValue;

				// Reset the ages to ZERO before the spinup procedure
				_shrubAge->reset_value();
				_smallTreeAge->reset_value();
				_age->reset_value();

				// in production/removal mode, only run one rotation, 
				// and use live biomass value at minimum spinup time steps(200)
				peatlandMaxRotationValue = 1;
				while (!poolCached && currentRotation++ < peatlandMaxRotationValue) {
					//to record peatland spinup output
					_landUnitData->getVariable("peat_pool_cached")->set_value(false);

					//for spinup output to record the rotation 
					_landUnitData->getVariable("peatland_spinup_rotation")->set_value(currentRotation);

					//set 200 years for spinupnext to use the removal values at this age
					fireSpinupSequenceEvent(notificationCenter, luc, minimumPeatlandSpinupYearsValue, false);

					//post a special pre-disturbance signal to trigger peatland spinup next call
					notificationCenter.postNotification(moja::signals::PrePostDisturbanceEvent);

					//one rotation of spinup is done, simulate the historic fire disturbance.
					fireHistoricalLastDisturbanceEvent(notificationCenter, luc, _historicDistType);

					//reset all ages to ZERO after fire event
					_shrubAge->reset_value();
					_smallTreeAge->reset_value();
					_age->reset_value();
				}

				int startYear = timing->startDate().year(); // Simulation start year.
				int minimumPeatlandWoodyAge = fireReturnIntervalValue; // Set the default regrow year.

				if (lastFireYearValue < 0) { // No last fire year record.
					minimumPeatlandWoodyAge = fireReturnIntervalValue;
				}
				else if (startYear - lastFireYearValue < 0) { // Fire occurred after simulation.
					minimumPeatlandWoodyAge = startYear - lastFireYearValue + fireReturnIntervalValue;
				}
				else { // Fire occurred before simulation.
					minimumPeatlandWoodyAge = startYear - lastFireYearValue;
				}

				if (!poolCached) {
					std::vector<double> cacheValue;
					auto pools = _landUnitData->poolCollection();
					for (auto& pool : pools) {
						cacheValue.push_back(pool->value());
					}
					_cache[cacheKey] = cacheValue;
				}

				// Regrow to minimum peatland woody age.
				if (peatlandFireRegrowValue) {
					if (_standAge > 0) {
						//for forest peatland, just regrow to initial stand age
						minimumPeatlandWoodyAge = _standAge;
					}
					fireSpinupSequenceEvent(notificationCenter, luc, minimumPeatlandWoodyAge, false);
				}
			}

			void CBMSpinupSequencer::runRegularSpinup(NotificationCenter& notificationCenter, ILandUnitController& luc, bool runMoss) {
				bool poolCached = false;
				_age->set_value(0);
				const auto timing = _landUnitData->timing();
				auto mat = _mat->value();
				auto meanAnualTemperature = mat.isEmpty() ? 0
					: mat.type() == typeid(TimeSeries) ? mat.extract<TimeSeries>().value()
					: mat.convert<double>();

				CacheKey cacheKey{
					_spu->value().convert<int>(),
					_historicDistType,
					_spinupGrowthCurveID,
					_ageReturnInterval,
					meanAnualTemperature
				};

				auto it = _cache.find(cacheKey);
				if (it != _cache.end()) {
					auto cachedResult = (*it).second;
					auto pools = _landUnitData->poolCollection();
					for (auto& pool : pools) {
						pool->set_value(cachedResult[pool->idx()]);
					}

					poolCached = true;
				}

				bool mossSlowPoolStable = false;
				double lastSlowPoolValue = 0;
				double lastMossSlowPoolValue = 0;

				// Loop up to the maximum number of rotations/passes.
				int currentRotation = 0;
				while (!poolCached && ++currentRotation <= _maxRotationValue) {
					// Fire spinup pass, each pass is up to the stand age return interval.
					// Reset forest stand and peatland age anyway for each pass.
					_age->set_value(0);
					fireSpinupSequenceEvent(notificationCenter, luc, _ageReturnInterval, false);

					// Get the slow pool values at the end of age interval.			
					double currentSlowPoolValue = _aboveGroundSlowSoil->value() + _belowGroundSlowSoil->value();

					// Check if the slow pool is stable.
					bool slowPoolStable = isSlowPoolStable(lastSlowPoolValue, currentSlowPoolValue);
					if (runMoss) {
						double currentMossSlowPoolValue = _featherMossSlow->value() + _sphagnumMossSlow->value();
						mossSlowPoolStable = isSlowPoolStable(lastMossSlowPoolValue, currentMossSlowPoolValue);
						lastMossSlowPoolValue = currentMossSlowPoolValue;
					}

					// Update previous total slow pool value.
					lastSlowPoolValue = currentSlowPoolValue;
					if (slowPoolStable && currentRotation > _minimumRotation) {
						// Slow pool is stable, and the minimum rotations are done.
						break;
					}

					if (currentRotation == _maxRotationValue) {
						if (!slowPoolStable) {
							MOJA_LOG_INFO << "Slow pool is not stable at maximum rotation: " << currentRotation;
						}
						// Whenever the max rotations are reached, stop even if the slow pool is not stable.
						break;
					}

					// CBM spinup is not done, notify to simulate the historic disturbance.
					fireHistoricalLastDisturbanceEvent(notificationCenter, luc, _historicDistType);

					// Growth curves assume a starting condition of zero biomass. If we use the post-disturbance
					// starting condition, biomass values could potentially be greater than zero and our
					// biomass/age class curves are shifted to the left.
					auto pools = _landUnitData->poolCollection();
					for (auto& pool : pools) {
						if (_biomassPools.find(pool->name()) != _biomassPools.end()) {
							pool->set_value(0);
						}
					}
				}

				while (!poolCached && runMoss && !mossSlowPoolStable) {
					// Do moss spinup only.
					_spinupMossOnly->set_value(true);

					_age->set_value(0);
					fireSpinupSequenceEvent(notificationCenter, luc, _ageReturnInterval, false);

					double currentMossSlowPoolValue = _featherMossSlow->value() + _sphagnumMossSlow->value();
					mossSlowPoolStable = isSlowPoolStable(lastMossSlowPoolValue, currentMossSlowPoolValue);
					lastMossSlowPoolValue = currentMossSlowPoolValue;

					if (mossSlowPoolStable) {
						// Now moss slow pool is stable, turn off the moss spinup flag.
						_spinupMossOnly->set_value(false);
						break;
					}

					// Moss spinup is not done, notify to simulate the historic disturbance - wild fire.
					fireHistoricalLastDisturbanceEvent(notificationCenter, luc, _historicDistType);
				}

				// Perform the optional ramp-up from spinup to regular simulation values: user specifies
				// ramp start year and provides one or more timeseries spinup variables; these use the
				// first value in the timeseries for regular spinup rotations, then the ramp advances them
				// through to the end of the timeseries.

				// Calculate the number of years in the ramp period.
				int simStartYear = luc.timing().startDate().year();
				int rampLength = _rampStartDate.isNull() ? 0 : simStartYear - _rampStartDate.value().year();

				// Last pass disturbance can potentially be specified as a timeseries.
				std::map<int, std::vector<std::string>> lastPassDisturbanceTimeseries;
				if (_lastPassDisturbanceTimeseries != nullptr) {
					const auto& lastPassTimeseries = _lastPassDisturbanceTimeseries->value();
					if (!lastPassTimeseries.isEmpty()) {
						for (const auto& event : lastPassTimeseries.extract<const std::vector<DynamicObject>>()) {
							int year = event["year"];
							std::string disturbanceType = event["disturbance_type"].extract<std::string>();
							lastPassDisturbanceTimeseries[year].push_back(disturbanceType);
						}
					}

					for (auto& eventYear : lastPassDisturbanceTimeseries) {
						std::stable_sort(
							eventYear.second.begin(), eventYear.second.end(),
							[this](const std::string& first, const std::string& second
								) {
									if (_disturbanceOrder.find(first) == _disturbanceOrder.end()) {
										return false;
									}

									return _disturbanceOrder[first] < _disturbanceOrder[second];
							});
					}
				}

				// If the provided last pass timeseries ends too soon and would result in a stand age
				// greater than the inventory specifies, add an extra event onto the end so that the stand
				// grows to the correct age. If the timeseries ends too late and would result in a stand
				// age less than the inventory specifies, ignore the inventory age.
				if (!lastPassDisturbanceTimeseries.empty()) {
					int lastPassTimeseriesEndYear = lastPassDisturbanceTimeseries.rbegin()->first;
					if (lastPassTimeseriesEndYear > simStartYear) {
						MOJA_LOG_FATAL << "Last pass disturbance timeseries cannot end after simulation start year.";
					}

					int ageFromTimeseries = simStartYear - lastPassTimeseriesEndYear;
					if (ageFromTimeseries < _standAge + _standDelay) {
						_standAge = _standAge == 0 ? 0 : ageFromTimeseries;
						_standDelay = _standDelay == 0 ? 0 : ageFromTimeseries;
					}
				}

				int finalLastPassYear = simStartYear - _standAge - _standDelay - (_standDelay > 0 ? 1 : 0);
				if (lastPassDisturbanceTimeseries.find(finalLastPassYear) == lastPassDisturbanceTimeseries.end()) {
					lastPassDisturbanceTimeseries[finalLastPassYear].push_back(_lastPassDistType);
				}

				int lastPassTimeseriesLength = lastPassDisturbanceTimeseries.rbegin()->first
					- lastPassDisturbanceTimeseries.begin()->first;

				// Calculate the total number of extra years needed in order to simulate the entire
				// ramp, divided into extra whole rotations, with the remainder of years added on to
				// the final rotation.
				int extraYears = std::max(0, rampLength - lastPassTimeseriesLength - _standAge - _standDelay);
				int extraRotations = extraYears / _ageReturnInterval;
				int finalRotationLength = extraYears % _ageReturnInterval;

				// Determine the number of years in the last pass disturbance timeseries that occur before
				// and after the start of the ramp period.
				int preRampLastPassYears = std::max(0, _standAge + _standDelay + lastPassTimeseriesLength - std::max(_standAge + _standDelay, rampLength));
				int rampLastPassYears = std::max(0, lastPassTimeseriesLength - preRampLastPassYears);

				// Determine the number of years between the final last pass disturbance in the timeseries
				// and the start of the ramp period: these timesteps advance the stand toward its final age,
				// but use regular (pre-ramp) spinup values.
				int preRampAgeGrowthYears = std::max(0, _standAge - rampLength);

				// Calculate the number of years of growth within the ramp period after the final last pass
				// disturbance: these timesteps advance the stand to its final age.
				int rampAgeGrowthYears = _standAge - preRampAgeGrowthYears;

				// Determine the number of pre- and post-ramp stand delay years to simulate, i.e. for stands with
				// a delay value instead of an age when their last pass disturbance is deforestation.
				int preRampDelayYears = std::max(0, _standDelay - rampLength);
				int rampDelayYears = _standDelay - preRampDelayYears;

				for (int i = 0; i < extraRotations; i++) {
					_age->set_value(0);
					fireSpinupSequenceEvent(notificationCenter, luc, _ageReturnInterval, true);
					fireHistoricalLastDisturbanceEvent(notificationCenter, luc, _historicDistType);
				}

				fireSpinupSequenceEvent(notificationCenter, luc, finalRotationLength, true);

				if (!poolCached) {
					std::vector<double> cacheValue;
					auto pools = _landUnitData->poolCollection();
					for (auto& pool : pools) {
						cacheValue.push_back(pool->value());
					}

					_cache[cacheKey] = cacheValue;
				}

				// Run the growth and disturbances in the last pass timeseries. The event at the beginning
				// fires immediately, otherwise there is a growth step before each disturbance.
				int lastPassYear = lastPassDisturbanceTimeseries.begin()->first;
				for (const auto& lastPassDisturbance : lastPassDisturbanceTimeseries[lastPassYear]) {
					fireHistoricalLastDisturbanceEvent(notificationCenter, luc, lastPassDisturbance);
				}

				for (int i = 0; i < lastPassTimeseriesLength; i++) {
					lastPassYear++;
					bool inRamp = i >= preRampLastPassYears;
					fireSpinupSequenceEvent(notificationCenter, luc, 1, inRamp);
					if (lastPassDisturbanceTimeseries.find(lastPassYear) != lastPassDisturbanceTimeseries.end()) {
						for (const auto& lastPassDisturbance : lastPassDisturbanceTimeseries[lastPassYear]) {
							fireHistoricalLastDisturbanceEvent(notificationCenter, luc, lastPassDisturbance);
						}
					}
				}

				// Fire up the spinup sequencer to grow the stand to the original stand age.
				_age->set_value(0);
				fireSpinupSequenceEvent(notificationCenter, luc, preRampAgeGrowthYears, false);
				fireSpinupSequenceEvent(notificationCenter, luc, rampAgeGrowthYears, true);

				if (_standDelay > 0) {
					// If there is stand delay due to deforestation disturbance,
					// fire up the stand delay to do turnover and decay only.
					_landUnitData->getVariable("run_delay")->set_value("true");
					fireSpinupSequenceEvent(notificationCenter, luc, preRampDelayYears, false);
					fireSpinupSequenceEvent(notificationCenter, luc, rampDelayYears, true);
					_landUnitData->getVariable("run_delay")->set_value("false");
				}
			}

			bool CBMSpinupSequencer::isSlowPoolStable(double lastSlowPoolValue, double currentSlowPoolValue) {
				double changeRatio = 0;
				if (lastSlowPoolValue != 0) {
					changeRatio = currentSlowPoolValue / lastSlowPoolValue;
				}

				return changeRatio > 0.999 && changeRatio < 1.001;
			}

			void CBMSpinupSequencer::fireSpinupSequenceEvent(NotificationCenter& notificationCenter,
				flint::ILandUnitController& luc,
				int maximumSteps,
				bool incrementStep) {
				for (int i = 0; i < maximumSteps; i++) {
					if (incrementStep) {
						const auto timing = _landUnitData->timing();
						timing->setStep(timing->step() + 1);
						timing->setStartStepDate(timing->startStepDate().addYears(1));
						timing->setEndStepDate(timing->endStepDate().addYears(1));
						timing->setCurStartDate(timing->curStartDate().addYears(1));
						timing->setCurEndDate(timing->curEndDate().addYears(1));
					}

					notificationCenter.postNotificationWithPostNotification(moja::signals::TimingStep);
					notificationCenter.postNotificationWithPostNotification(moja::signals::TimingPreEndStep);
					notificationCenter.postNotification(moja::signals::TimingEndStep);
					notificationCenter.postNotification(moja::signals::TimingPostStep);
					_landUnitData->applyOperations();
					_landUnitData->clearAllOperationResults();
				}
			}

			void CBMSpinupSequencer::fireHistoricalLastDisturbanceEvent(NotificationCenter& notificationCenter,
				ILandUnitController& luc,
				std::string disturbanceName) {
				// Create a placeholder vector to keep the event pool transfers.
				auto transfer = std::make_shared<std::vector<CBMDistEventTransfer>>();

				// Fire the disturbance with the transfers vector to be filled in by
				// any modules that build the disturbance matrix.
				DynamicVar data = DynamicObject({
					{ "disturbance", disturbanceName },
					{ "transfers", transfer }
				});

				notificationCenter.postNotificationWithPostNotification(
					moja::signals::DisturbanceEvent, data);
			}

			bool CBMSpinupSequencer::isPeatlandApplicable() {
				bool toSimulatePeatland = false;
				int peatlandId = -1;

				if (_landUnitData->hasVariable("enable_peatland") &&
					_landUnitData->getVariable("enable_peatland")->value()) {

					auto inventoryOverPeatland = _landUnitData->getVariable("inventory_over_peatland")->value();
					bool inventory_win = inventoryOverPeatland.convert<bool>();

					//rename peatland_class profile map as peatland (variable)
					auto& peatland = _landUnitData->getVariable("peatland")->value();
					peatlandId = peatland.isEmpty() ? -1 : peatland.convert<int>();

					//check following for peatland pixel with valid forest growth curve
					if (inventory_win && peatlandId > 0 && _spinupGrowthCurveID > 0) {
						std::string speciesName = _landUnitData->getVariable("leading_species")->value();
						boost::algorithm::to_lower(speciesName);

						auto forestPeatlandLeadingSpecies = _landUnitData->getVariable("forest_peatland_leading_species")->value();

						bool hasForestPeatlandLeadingSpecies = false;

						for (std::string item : forestPeatlandLeadingSpecies) {
							boost::algorithm::to_lower(item);
							hasForestPeatlandLeadingSpecies = boost::contains(speciesName, item);

							if (hasForestPeatlandLeadingSpecies) {
								//one matched leading species found
								break;
							}
						}
						if (!hasForestPeatlandLeadingSpecies || //no matching leading species found					
							!((peatlandId == (int)Peatlands::FOREST_PEATLAND_BOG) ||
							(peatlandId == (int)Peatlands::FOREST_PEATLAND_POORFEN) ||
								(peatlandId == (int)Peatlands::FOREST_PEATLAND_RICHFEN) ||
								(peatlandId == (int)Peatlands::FOREST_PEATLAND_SWAMP))) {
							//with valid growth curve, matched leading species, but non-forest peatland

							peatlandId = -1; //reset peatland_id = -1 to skip running peatland module								
						}
					}

					toSimulatePeatland = peatlandId > 0;

					//set variable "peatland_class", peatland run is simulated only if peatland_class > 0
					_landUnitData->getVariable("peatland_class")->set_value(peatlandId);
				}

				return toSimulatePeatland;
			}

			bool CBMSpinupSequencer::isMossApplicable(bool runPeatland) {
				bool toSimulateMoss = false;

				if (_landUnitData->hasVariable("enable_moss") &&
					_landUnitData->getVariable("enable_moss")->value()) {

					// check this because moss growth is function of yield curve's merchantable volume.
					const auto& gcid = _landUnitData->getVariable("growth_curve_id")->value();
					bool isGrowthCurveDefined = !gcid.isEmpty() && gcid != -1;

					// moss growth is based on leading species' growth.
					if (isGrowthCurveDefined) {
						std::string mossLeadingSpecies = _landUnitData->getVariable("moss_leading_species")->value();
						std::string speciesName = _landUnitData->getVariable("leading_species")->value();

						// Can also get species from a spatial layer:
						// std::string speciesName2 = _landUnitData->getVariable("species")->value();
						boost::algorithm::to_lower(mossLeadingSpecies);
						boost::algorithm::to_lower(speciesName);

						toSimulateMoss = !runPeatland && boost::contains(speciesName, mossLeadingSpecies);
					}
				}

				return toSimulateMoss;
			}

		}
	}
} // namespace moja::modules::cbm<|MERGE_RESOLUTION|>--- conflicted
+++ resolved
@@ -33,18 +33,12 @@
 				_maxRotationValue = spinupParams[CBMSpinupSequencer::maxRotation];
 				_historicDistType = spinupParams[CBMSpinupSequencer::historicDistType].convert<std::string>();
 				_lastPassDistType = spinupParams[CBMSpinupSequencer::lastDistType].convert<std::string>();
-<<<<<<< HEAD
-				auto delayParamName = spinupParams.contains(CBMSpinupSequencer::inventoryDelay)
+				
+        auto delayParamName = spinupParams.contains(CBMSpinupSequencer::inventoryDelay)
 					? CBMSpinupSequencer::inventoryDelay
 					: CBMSpinupSequencer::delay;
-=======
-
-				auto delayParamName = spinupParams.contains(CBMSpinupSequencer::inventoryDelay)
-					? CBMSpinupSequencer::inventoryDelay
-					: CBMSpinupSequencer::delay;
-
->>>>>>> 1fc8c8e0
-				_standDelay = spinupParams[delayParamName].isEmpty() ? 0 : spinupParams[delayParamName].convert<int>();
+
+        _standDelay = spinupParams[delayParamName].isEmpty() ? 0 : spinupParams[delayParamName].convert<int>();
 
 				const auto& gcId = landUnitData.getVariable("growth_curve_id")->value();
 				if (gcId.isEmpty()) {
