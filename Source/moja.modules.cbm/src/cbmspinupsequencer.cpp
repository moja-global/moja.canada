--- conflicted
+++ resolved
@@ -14,10 +14,7 @@
 #include <boost/algorithm/string.hpp> 
 #include <boost/exception/all.hpp>
 #include <boost/format.hpp>
-<<<<<<< HEAD
-=======
-
->>>>>>> dd9c94d3
+
 #include <algorithm>
 using namespace moja::flint;
 
@@ -163,15 +160,11 @@
             std::string libraryName = *(boost::get_error_info<LibraryName>(e));
             std::string moduleName = *(boost::get_error_info<ModuleName>(e));
             std::string str = ((boost::format("%1%/%2%: %3%") % libraryName % moduleName % details).str());
-<<<<<<< HEAD
             MOJA_LOG_FATAL << str;
             throw;            
         } catch (const VariableNotFoundException & e) {
             MOJA_LOG_FATAL << "Variable not found: " << *boost::get_error_info<VariableName>(e);
             MOJA_LOG_DEBUG << boost::diagnostic_information(e, true);
-=======
-            MOJA_LOG_FATAL << *boost::get_error_info<Details>(e);
->>>>>>> dd9c94d3
             throw;
         } catch (const std::exception& e) {
             MOJA_LOG_FATAL << e.what();
