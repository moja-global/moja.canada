--- conflicted
+++ resolved
@@ -18,14 +18,8 @@
     * @brief Post event notifications.
 	* 
 	* Post event notifications for signals TimingInit and TimingPostInit. \n
-<<<<<<< HEAD
-	* Assign a variable curStepDate as CBMSequencer._startDate, while curStepDate is less than CBMSequencer._endDate, post event notifications for signals \n 
-	* TimingPreEndStep, TimingEndStep. OutputStep and TimingPostStep. \n 
-	* In every iteration, increment the value of curStepDate by 1 year \n
-=======
 	* Assign a variable curStepDate as CBMSequencer. _startDate, while curStepDate is less than CBMSequencer. _endDate, post event notifications for signals \n 
 	* TimingPreEndStep, TimingEndStep. OutputStep and TimingPostStep. In every iteration, increment the value of curStepDate by 1 year \n
->>>>>>> 41e63114
 	* Post event notifications for signal TimingShutdown at the end of the iteration and return True if no exception
 	* 
     * @param notificationCenter NotificationCenter&
