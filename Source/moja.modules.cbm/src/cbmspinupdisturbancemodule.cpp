--- conflicted
+++ resolved
@@ -23,7 +23,6 @@
 	namespace modules {
 		namespace cbm {
 
-<<<<<<< HEAD
 			/**
 			 * @brief Configuration function
 			 * 
@@ -38,22 +37,6 @@
 			 * @param notificationCenter NotificationCenter&
 			 * @return void
 			 * ************************/
-=======
-			 /**
-             * @brief Configuration function.
-             * 
-             * @param config DynamicObject&
-             * @return void
-             * ************************/
-			void CBMSpinupDisturbanceModule::configure(const DynamicObject& config) { }
-
-			 /**
-             * @brief Subscribe signals LocalDomainInit,DisturbanceEvent and TimingInit.
-             * 
-			 * @param notificationCenter NotificationCenter&
-             * @return void
-             * ************************/
->>>>>>> 41e631149d57e8bf220d34074a5476e901f18b10
 			void CBMSpinupDisturbanceModule::subscribe(NotificationCenter& notificationCenter) {
 				notificationCenter.subscribe(signals::LocalDomainInit, &CBMSpinupDisturbanceModule::onLocalDomainInit, *this);
 				notificationCenter.subscribe(signals::DisturbanceEvent, &CBMSpinupDisturbanceModule::onDisturbanceEvent, *this);
@@ -61,7 +44,6 @@
 			}
 
 			/**
-<<<<<<< HEAD
 			 * @brief doLocalDomainInit
 			 * 
 			 * Invoke CBMSpinupDisturbanceModule.fetchMatrices(), CBMSpinupDisturbanceModule.fetchDMAssociations(), \n
@@ -69,36 +51,17 @@
 			 * 
 			 * @return void
 			 * ***************************/
-=======
-            * @brief Perform at start of simulation.
-			* 
-            * Invoke fetchMatrices() and fetchDMAssociations(). \n
-			* Assign CBMSpinupDisturbanceModule._spu as "spatial_unit_id".
-			* 
-            * @return void
-            * ************************/
->>>>>>> 41e631149d57e8bf220d34074a5476e901f18b10
 			void CBMSpinupDisturbanceModule::doLocalDomainInit() {
 				fetchMatrices();
 				fetchDMAssociations();
 				_spu = _landUnitData->getVariable("spatial_unit_id");
 			}
 
-<<<<<<< HEAD
-			/**
-			 * @brief doTimingInit
-			 * 
-			 * Assign CBMSpinupDisturbanceModule._spuId value of CBMSpinupDisturbanceModule._spu
-			 * 
-			 * @return void
-			 * ******************/
-=======
 			 /**
              * @brief Assign CBMSpinupDisturbanceModule._spuId as CBMSpinupDisturbanceModule._spu value.
              * 
              * @return void
              * ************************/
->>>>>>> 41e631149d57e8bf220d34074a5476e901f18b10
 			void CBMSpinupDisturbanceModule::doTimingInit() {
 				_spuId = _spu->value();
 			}
