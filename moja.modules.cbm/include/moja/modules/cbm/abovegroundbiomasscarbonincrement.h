#ifndef MOJA_MODULES_CBM_BIOMASSCARBONINCREMENT_H_
#define MOJA_MODULES_CBM_BIOMASSCARBONINCREMENT_H_

#include "moja/modules/cbm/_modules.cbm_exports.h"

namespace moja {
namespace modules {
<<<<<<< HEAD
namespace CBM {

    /*
    * ADT - Stand growth curve biomass carbon increment
    * This is the tree growth output at a specified age.
    */
    class CBM_API AboveGroundBiomassCarbonIncrement {
    public:
        AboveGroundBiomassCarbonIncrement() = delete;
        virtual ~AboveGroundBiomassCarbonIncrement() {};

        AboveGroundBiomassCarbonIncrement(
            double softwoodMerch, double softwoodFoliage, double softwoodOther,
            double hardwoodMerch, double hardwoodFoliage, double hardwoodOther)
            : _softwoodMerch(softwoodMerch), _softwoodOther(softwoodOther), _softwoodFoliage(softwoodFoliage),
              _hardwoodMerch(hardwoodMerch), _hardwoodOther(hardwoodOther), _hardwoodFoliage(hardwoodFoliage) {}

        double softwoodMerch() const { return _softwoodMerch; }
        double softwoodOther() const { return _softwoodOther; }
        double softwoodFoliage() const { return _softwoodFoliage; }
        double hardwoodMerch() const { return _hardwoodMerch; }
        double hardwoodOther() const { return _hardwoodOther; }
        double hardwoodFoliage()const { return _hardwoodFoliage; }

        double getTotalAGBiomassIncrements();

    private:
        double _softwoodMerch;
        double _softwoodOther;
        double _softwoodFoliage;
        double _hardwoodMerch;
        double _hardwoodOther;
        double _hardwoodFoliage;
    };

    inline double AboveGroundBiomassCarbonIncrement::getTotalAGBiomassIncrements() {
        return _softwoodMerch + _softwoodOther + _softwoodFoliage
            + _hardwoodMerch + _hardwoodOther + _hardwoodFoliage;
    }

}}}
=======
namespace cbm {
	/*
	* ADT - Stand growth curve biomass carbon increment
	* This is the tree growth output at a specified age.
	*/
	class CBM_API AboveGroundBiomassCarbonIncrement {
	public:
		AboveGroundBiomassCarbonIncrement() = delete;
		virtual ~AboveGroundBiomassCarbonIncrement() {};

		AboveGroundBiomassCarbonIncrement(double softwoodMerch, double softwoodFoliage, double softwoodOther,
			double hardwoodMerch, double hardwoodFoliage, double hardwoodOther) : _softwoodMerch(softwoodMerch),
			_softwoodOther(softwoodOther),
			_softwoodFoliage(softwoodFoliage),
			_hardwoodMerch(hardwoodMerch),
			_hardwoodOther(hardwoodOther),
			_hardwoodFoliage(hardwoodFoliage) {}

		double softwoodMerch() const { return _softwoodMerch; }
		double softwoodOther() const { return _softwoodOther; }
		double softwoodFoliage() const { return _softwoodFoliage; }
		double hardwoodMerch() const { return _hardwoodMerch; }
		double hardwoodOther() const { return _hardwoodOther; }
		double hardwoodFoliage()const { return _hardwoodFoliage; }

		double getTotalAGBiomassIncrements();

	private:
		double _softwoodMerch;
		double _softwoodOther;
		double _softwoodFoliage;
		double _hardwoodMerch;
		double _hardwoodOther;
		double _hardwoodFoliage;
	};

	inline double AboveGroundBiomassCarbonIncrement::getTotalAGBiomassIncrements() {
		return (_softwoodMerch + _softwoodOther + _softwoodFoliage + _hardwoodMerch + _hardwoodOther + _hardwoodFoliage);
	}
}
}
}
>>>>>>> 45b5fa39
#endif<|MERGE_RESOLUTION|>--- conflicted
+++ resolved
@@ -5,8 +5,7 @@
 
 namespace moja {
 namespace modules {
-<<<<<<< HEAD
-namespace CBM {
+namespace cbm {
 
     /*
     * ADT - Stand growth curve biomass carbon increment
@@ -47,48 +46,4 @@
     }
 
 }}}
-=======
-namespace cbm {
-	/*
-	* ADT - Stand growth curve biomass carbon increment
-	* This is the tree growth output at a specified age.
-	*/
-	class CBM_API AboveGroundBiomassCarbonIncrement {
-	public:
-		AboveGroundBiomassCarbonIncrement() = delete;
-		virtual ~AboveGroundBiomassCarbonIncrement() {};
-
-		AboveGroundBiomassCarbonIncrement(double softwoodMerch, double softwoodFoliage, double softwoodOther,
-			double hardwoodMerch, double hardwoodFoliage, double hardwoodOther) : _softwoodMerch(softwoodMerch),
-			_softwoodOther(softwoodOther),
-			_softwoodFoliage(softwoodFoliage),
-			_hardwoodMerch(hardwoodMerch),
-			_hardwoodOther(hardwoodOther),
-			_hardwoodFoliage(hardwoodFoliage) {}
-
-		double softwoodMerch() const { return _softwoodMerch; }
-		double softwoodOther() const { return _softwoodOther; }
-		double softwoodFoliage() const { return _softwoodFoliage; }
-		double hardwoodMerch() const { return _hardwoodMerch; }
-		double hardwoodOther() const { return _hardwoodOther; }
-		double hardwoodFoliage()const { return _hardwoodFoliage; }
-
-		double getTotalAGBiomassIncrements();
-
-	private:
-		double _softwoodMerch;
-		double _softwoodOther;
-		double _softwoodFoliage;
-		double _hardwoodMerch;
-		double _hardwoodOther;
-		double _hardwoodFoliage;
-	};
-
-	inline double AboveGroundBiomassCarbonIncrement::getTotalAGBiomassIncrements() {
-		return (_softwoodMerch + _softwoodOther + _softwoodFoliage + _hardwoodMerch + _hardwoodOther + _hardwoodFoliage);
-	}
-}
-}
-}
->>>>>>> 45b5fa39
 #endif