#ifndef MOJA_MODULES_CBM_STANDBIOMASSCARBONCURVE_H_
#define MOJA_MODULES_CBM_STANDBIOMASSCARBONCURVE_H_

#include "moja/modules/cbm/_modules.cbm_exports.h"
#include "moja/flint/modulebase.h"
#include "moja/modules/cbm/componentbiomasscarboncurve.h"

namespace moja {
<<<<<<< HEAD
namespace modules {
namespace CBM {

    /*
    * ADT - Stand biomass carbon curve by annual age
    */
    class CBM_API StandBiomassCarbonCurve {
    public:
        StandBiomassCarbonCurve() {};
        virtual ~StandBiomassCarbonCurve() {};

        std::shared_ptr<ComponentBiomassCarbonCurve> softwoodCarbonCurve() const;
        std::shared_ptr<ComponentBiomassCarbonCurve> hardwoodCarbonCurve() const;

        void setSoftwoodComponent(std::shared_ptr<ComponentBiomassCarbonCurve> carbonCurve);
        void setHardwoodComponent(std::shared_ptr<ComponentBiomassCarbonCurve> carbonCurve);

    private:
        /*
        * Softwood component biomass carbon curve
        */
        std::shared_ptr<ComponentBiomassCarbonCurve> _softwoodComponent;

        /*
        * Hardwood component biomass carbon curve
        */
        std::shared_ptr<ComponentBiomassCarbonCurve> _hardwoodComponent;				
    };

}}}
=======
	namespace modules {
		namespace cbm {
			/*
			* ADT - Stand biomass carbon curve by annual age
			*/
			class CBM_API StandBiomassCarbonCurve{
			public:
				StandBiomassCarbonCurve() {};
				virtual ~StandBiomassCarbonCurve() {};

				std::shared_ptr<ComponentBiomassCarbonCurve> softwoodCarbonCurve() const;
				std::shared_ptr<ComponentBiomassCarbonCurve> hardwoodCarbonCurve() const;

				void setSoftwoodComponent(std::shared_ptr<ComponentBiomassCarbonCurve> carbonCurve);
				void setHardwoodComponent(std::shared_ptr<ComponentBiomassCarbonCurve> carbonCurve);
			private:
				/*
				* Softwood component biomass carbon curve
				*/
				std::shared_ptr<ComponentBiomassCarbonCurve> _softwoodComponent;

				/*
				* Hardwood component biomass carbon curve
				*/
				std::shared_ptr<ComponentBiomassCarbonCurve> _hardwoodComponent;				
			};
		}
	}
}
>>>>>>> 45b5fa39
#endif<|MERGE_RESOLUTION|>--- conflicted
+++ resolved
@@ -6,9 +6,8 @@
 #include "moja/modules/cbm/componentbiomasscarboncurve.h"
 
 namespace moja {
-<<<<<<< HEAD
 namespace modules {
-namespace CBM {
+namespace cbm {
 
     /*
     * ADT - Stand biomass carbon curve by annual age
@@ -37,35 +36,4 @@
     };
 
 }}}
-=======
-	namespace modules {
-		namespace cbm {
-			/*
-			* ADT - Stand biomass carbon curve by annual age
-			*/
-			class CBM_API StandBiomassCarbonCurve{
-			public:
-				StandBiomassCarbonCurve() {};
-				virtual ~StandBiomassCarbonCurve() {};
-
-				std::shared_ptr<ComponentBiomassCarbonCurve> softwoodCarbonCurve() const;
-				std::shared_ptr<ComponentBiomassCarbonCurve> hardwoodCarbonCurve() const;
-
-				void setSoftwoodComponent(std::shared_ptr<ComponentBiomassCarbonCurve> carbonCurve);
-				void setHardwoodComponent(std::shared_ptr<ComponentBiomassCarbonCurve> carbonCurve);
-			private:
-				/*
-				* Softwood component biomass carbon curve
-				*/
-				std::shared_ptr<ComponentBiomassCarbonCurve> _softwoodComponent;
-
-				/*
-				* Hardwood component biomass carbon curve
-				*/
-				std::shared_ptr<ComponentBiomassCarbonCurve> _hardwoodComponent;				
-			};
-		}
-	}
-}
->>>>>>> 45b5fa39
 #endif