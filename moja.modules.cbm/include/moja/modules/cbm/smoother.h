#ifndef MOJA_MODULES_CBM_SMOOTHER_H_
#define MOJA_MODULES_CBM_SMOOTHER_H_

#include "moja/modules/cbm/_modules.cbm_exports.h"
#include "moja/flint/modulebase.h"
#include "standgrowthcurve.h"
#include "componentbiomasscarboncurve.h"

namespace moja {
<<<<<<< HEAD
namespace modules {
namespace CBM {

    class CBM_API Smoother {
    public:
        Smoother(){}
        virtual ~Smoother() {};

        const int extendedRegionSize = 15;
        const int smoothSampleSize = 50;
        const int numerOfParameters = 2;

        void smooth(const StandGrowthCurve& standGrowthCurve,
                    ComponentBiomassCarbonCurve* carbonCurve,
                    SpeciesType speciesType);
            
        int getComponentSmoothingSubstitutionRegionPoint(
            const StandGrowthCurve& standGrowthCurve,
            SpeciesType speciesType);

        void prepareSmoothingInputData(const ComponentBiomassCarbonCurve& carbonCurve,
                                       int substitutionPoint,
                                       int standMaxAge);

        void clearAndReserveDataSpace(int workingFitingRange);

        void minimize(double yValues[], double startingVals[]);

        // To be passed as a function pointer.
        static double weibull_2Parameter(double t, double* p);

        int getFinalFittingRegionAndReplaceData(
            ComponentBiomassCarbonCurve& carbonCurve,
            int substitutionPoint,
            double merchCWeibullParameters[],
            double foliageCWeibullParameters[],
            double totalAGBioCWeibullParameters[]);

        std::vector<double>& smoothingMerchC()      { return _smoothingMerchC; };
        std::vector<double>& smoothingFoliageC()    { return _smoothingFoliageC; };
        std::vector<double>& smoothingOtherC()      { return _smoothingOtherC; };
        std::vector<double>& smoothingTotalAGBioC() { return _smoothingTotalAGBioC; };
        std::vector<double>& smoothingAageSerials() { return _smoothingAageSerials; };

    private:
        // Smoother uses following data vectors as working space to generate
        // the data to add/replace the original data.
        std::vector<double> _smoothingMerchC;
        std::vector<double> _smoothingFoliageC;
        std::vector<double> _smoothingOtherC;
        std::vector<double> _smoothingTotalAGBioC;
        std::vector<double> _smoothingAageSerials;

        double _smoothingMaxMerchC;
        double _smoothingMaxFoliageC;
        double _smoothingMaxOtherC;
        double _smoothingMaxTotalAGC;
        double _smoothingMaxAge;
    };

}}}
=======
	namespace modules {
		namespace cbm {
			class CBM_API Smoother {
			public:
				Smoother(){}
				virtual ~Smoother() {};

				const int extendedRegionSize = 15;
				const int smoothSampleSize = 50;
				const int numerOfParameters = 2;

				void smooth(const StandGrowthCurve& standGrowthCurve, ComponentBiomassCarbonCurve* carbonCurve, SpeciesType speciesType);
			
				int getComponentSmoothingSubstitutionRegionPoint(const StandGrowthCurve& standGrowthCurve, SpeciesType speciesType);

				void prepareSmoothingInputData(const ComponentBiomassCarbonCurve& carbonCurve, int substitutionPoint, int standMaxAge);

				void clearAndReserveDataSpace(int workingFitingRange);

				void minimize(double yValues[], double startingVals[]);

				//to be passed as a function pointer
				static double weibull_2Parameter(double t, double *p);

				int getFinalFittingRegionAndReplaceData(ComponentBiomassCarbonCurve& carbonCurve, int substitutionPoint, double merchCWeibullParameters[], double foliageCWeibullParameters[], double totalAGBioCWeibullParameters[]);

				std::vector<double>& smoothingMerchC()      { return _smoothingMerchC; };
				std::vector<double>& smoothingFoliageC()    { return _smoothingFoliageC; };
				std::vector<double>& smoothingOtherC()      { return _smoothingOtherC; };
				std::vector<double>& smoothingTotalAGBioC() { return _smoothingTotalAGBioC; };
				std::vector<double>& smoothingAageSerials() { return _smoothingAageSerials; };

			private:
				//smoother uses following data vectors as working space to generate the data to add/replace the original data
				std::vector<double> _smoothingMerchC;
				std::vector<double> _smoothingFoliageC;
				std::vector<double> _smoothingOtherC;
				std::vector<double> _smoothingTotalAGBioC;
				std::vector<double> _smoothingAageSerials;

				double _smoothingMaxMerchC;
				double _smoothingMaxFoliageC;
				double _smoothingMaxOtherC;
				double _smoothingMaxTotalAGC;
				double _smoothingMaxAge;
			};
		}
	}
}
>>>>>>> 45b5fa39
#endif<|MERGE_RESOLUTION|>--- conflicted
+++ resolved
@@ -7,9 +7,8 @@
 #include "componentbiomasscarboncurve.h"
 
 namespace moja {
-<<<<<<< HEAD
 namespace modules {
-namespace CBM {
+namespace cbm {
 
     class CBM_API Smoother {
     public:
@@ -69,55 +68,4 @@
     };
 
 }}}
-=======
-	namespace modules {
-		namespace cbm {
-			class CBM_API Smoother {
-			public:
-				Smoother(){}
-				virtual ~Smoother() {};
-
-				const int extendedRegionSize = 15;
-				const int smoothSampleSize = 50;
-				const int numerOfParameters = 2;
-
-				void smooth(const StandGrowthCurve& standGrowthCurve, ComponentBiomassCarbonCurve* carbonCurve, SpeciesType speciesType);
-			
-				int getComponentSmoothingSubstitutionRegionPoint(const StandGrowthCurve& standGrowthCurve, SpeciesType speciesType);
-
-				void prepareSmoothingInputData(const ComponentBiomassCarbonCurve& carbonCurve, int substitutionPoint, int standMaxAge);
-
-				void clearAndReserveDataSpace(int workingFitingRange);
-
-				void minimize(double yValues[], double startingVals[]);
-
-				//to be passed as a function pointer
-				static double weibull_2Parameter(double t, double *p);
-
-				int getFinalFittingRegionAndReplaceData(ComponentBiomassCarbonCurve& carbonCurve, int substitutionPoint, double merchCWeibullParameters[], double foliageCWeibullParameters[], double totalAGBioCWeibullParameters[]);
-
-				std::vector<double>& smoothingMerchC()      { return _smoothingMerchC; };
-				std::vector<double>& smoothingFoliageC()    { return _smoothingFoliageC; };
-				std::vector<double>& smoothingOtherC()      { return _smoothingOtherC; };
-				std::vector<double>& smoothingTotalAGBioC() { return _smoothingTotalAGBioC; };
-				std::vector<double>& smoothingAageSerials() { return _smoothingAageSerials; };
-
-			private:
-				//smoother uses following data vectors as working space to generate the data to add/replace the original data
-				std::vector<double> _smoothingMerchC;
-				std::vector<double> _smoothingFoliageC;
-				std::vector<double> _smoothingOtherC;
-				std::vector<double> _smoothingTotalAGBioC;
-				std::vector<double> _smoothingAageSerials;
-
-				double _smoothingMaxMerchC;
-				double _smoothingMaxFoliageC;
-				double _smoothingMaxOtherC;
-				double _smoothingMaxTotalAGC;
-				double _smoothingMaxAge;
-			};
-		}
-	}
-}
->>>>>>> 45b5fa39
 #endif