<<<<<<< HEAD
#ifndef MOJA_MODULES_CBM_CBMAGGREGATORPOOLSQLITE_H_
#define MOJA_MODULES_CBM_CBMAGGREGATORPOOLSQLITE_H_

#include "moja/modules/cbm/_modules.cbm_exports.h"
#include "moja/modules/cbm/record.h"
#include "moja/modules/cbm/recordaccumulator.h"
#include "moja/flint/modulebase.h"
#include "moja/notification.h"
#include "moja/hash.h"

#include <Poco/Tuple.h>

#include <fstream>
#include <iostream>
#include <vector>
#include <string>
#include <unordered_map>
#include <functional>

namespace moja {
namespace modules {
namespace cbm {

    class CBM_API CBMAggregatorPoolSQLite : public flint::ModuleBase {
    public:
        CBMAggregatorPoolSQLite(
            std::shared_ptr<RecordAccumulator<DateRow>> dateDimension,
            std::shared_ptr<RecordAccumulator<PoolInfoRow>> poolInfoDimension,
            std::shared_ptr<RecordAccumulator<ClassifierSetRow>> classifierSetDimension,
            std::shared_ptr<RecordAccumulator<LocationRow>> locationDimension)
                : ModuleBase(),
                  _dateDimension(dateDimension),
                  _poolInfoDimension(poolInfoDimension),
                  _classifierSetDimension(classifierSetDimension),
                  _locationDimension(locationDimension) {}

        virtual ~CBMAggregatorPoolSQLite() = default;

        void configure(const DynamicObject& config) override;
        void subscribe(NotificationCenter& notificationCenter) override;	

        void onLocalDomainShutdown(const flint::LocalDomainShutdownNotification::Ptr& n) override;
        void onOutputStep(const flint::OutputStepNotification::Ptr&) override;
        void onPreTimingSequence(const flint::PreTimingSequenceNotification::Ptr& n) override;
                
    private:
        std::shared_ptr<RecordAccumulator<DateRow>> _dateDimension;
        std::shared_ptr<RecordAccumulator<PoolInfoRow>> _poolInfoDimension;
        std::shared_ptr<RecordAccumulator<ClassifierSetRow>> _classifierSetDimension;
        std::shared_ptr<RecordAccumulator<LocationRow>> _locationDimension;

        RecordAccumulator<PoolRow> _poolDimension;

        Int64 _locationId;
        std::string _dbName;
        std::vector<std::string> _classifierNames;

        void recordPoolsSet(bool isSpinup);
    };

}}} // namespace moja::Modules::cbm

=======
#ifndef MOJA_MODULES_CBM_CBMAGGREGATORPOOLSQLITE_H_
#define MOJA_MODULES_CBM_CBMAGGREGATORPOOLSQLITE_H_

#include "moja/modules/cbm/_modules.cbm_exports.h"
#include "moja/modules/cbm/record.h"
#include "moja/modules/cbm/recordaccumulator.h"
#include "moja/flint/modulebase.h"
#include "moja/notification.h"
#include "moja/hash.h"

#include <Poco/Tuple.h>

#include <fstream>
#include <iostream>
#include <vector>
#include <string>
#include <unordered_map>
#include <functional>

namespace moja {
namespace modules {
namespace cbm {

    class CBM_API CBMAggregatorPoolSQLite : public flint::ModuleBase {
    public:
        CBMAggregatorPoolSQLite(
            std::shared_ptr<RecordAccumulator<DateRow>> dateDimension,
            std::shared_ptr<RecordAccumulator<PoolInfoRow>> poolInfoDimension,
            std::shared_ptr<RecordAccumulator<ClassifierSetRow>> classifierSetDimension,
            std::shared_ptr<RecordAccumulator<LocationRow>> locationDimension)
                : ModuleBase(),
                  _dateDimension(dateDimension),
                  _poolInfoDimension(poolInfoDimension),
                  _classifierSetDimension(classifierSetDimension),
                  _locationDimension(locationDimension) {}

        virtual ~CBMAggregatorPoolSQLite() = default;

        void configure(const DynamicObject& config) override;
        void subscribe(NotificationCenter& notificationCenter) override;	

        void onLocalDomainShutdown(const flint::LocalDomainShutdownNotification::Ptr& n) override;
        void onOutputStep(const flint::OutputStepNotification::Ptr&) override;
        void onPreTimingSequence(const flint::PreTimingSequenceNotification::Ptr& n) override;
                
    private:
        std::shared_ptr<RecordAccumulator<DateRow>> _dateDimension;
        std::shared_ptr<RecordAccumulator<PoolInfoRow>> _poolInfoDimension;
        std::shared_ptr<RecordAccumulator<ClassifierSetRow>> _classifierSetDimension;
        std::shared_ptr<RecordAccumulator<LocationRow>> _locationDimension;

        RecordAccumulator<PoolRow> _poolDimension;

        Int64 _locationId;
        std::string _dbName;
        std::vector<std::string> _classifierNames;
        double _landUnitArea;

        void recordPoolsSet(bool isSpinup);
    };

}}} // namespace moja::Modules::cbm

>>>>>>> 071c00fc
#endif // MOJA_MODULES_CBM_CBMAGGREGATORPOOLSQLITE_H_<|MERGE_RESOLUTION|>--- conflicted
+++ resolved
@@ -1,67 +1,3 @@
-<<<<<<< HEAD
-#ifndef MOJA_MODULES_CBM_CBMAGGREGATORPOOLSQLITE_H_
-#define MOJA_MODULES_CBM_CBMAGGREGATORPOOLSQLITE_H_
-
-#include "moja/modules/cbm/_modules.cbm_exports.h"
-#include "moja/modules/cbm/record.h"
-#include "moja/modules/cbm/recordaccumulator.h"
-#include "moja/flint/modulebase.h"
-#include "moja/notification.h"
-#include "moja/hash.h"
-
-#include <Poco/Tuple.h>
-
-#include <fstream>
-#include <iostream>
-#include <vector>
-#include <string>
-#include <unordered_map>
-#include <functional>
-
-namespace moja {
-namespace modules {
-namespace cbm {
-
-    class CBM_API CBMAggregatorPoolSQLite : public flint::ModuleBase {
-    public:
-        CBMAggregatorPoolSQLite(
-            std::shared_ptr<RecordAccumulator<DateRow>> dateDimension,
-            std::shared_ptr<RecordAccumulator<PoolInfoRow>> poolInfoDimension,
-            std::shared_ptr<RecordAccumulator<ClassifierSetRow>> classifierSetDimension,
-            std::shared_ptr<RecordAccumulator<LocationRow>> locationDimension)
-                : ModuleBase(),
-                  _dateDimension(dateDimension),
-                  _poolInfoDimension(poolInfoDimension),
-                  _classifierSetDimension(classifierSetDimension),
-                  _locationDimension(locationDimension) {}
-
-        virtual ~CBMAggregatorPoolSQLite() = default;
-
-        void configure(const DynamicObject& config) override;
-        void subscribe(NotificationCenter& notificationCenter) override;	
-
-        void onLocalDomainShutdown(const flint::LocalDomainShutdownNotification::Ptr& n) override;
-        void onOutputStep(const flint::OutputStepNotification::Ptr&) override;
-        void onPreTimingSequence(const flint::PreTimingSequenceNotification::Ptr& n) override;
-                
-    private:
-        std::shared_ptr<RecordAccumulator<DateRow>> _dateDimension;
-        std::shared_ptr<RecordAccumulator<PoolInfoRow>> _poolInfoDimension;
-        std::shared_ptr<RecordAccumulator<ClassifierSetRow>> _classifierSetDimension;
-        std::shared_ptr<RecordAccumulator<LocationRow>> _locationDimension;
-
-        RecordAccumulator<PoolRow> _poolDimension;
-
-        Int64 _locationId;
-        std::string _dbName;
-        std::vector<std::string> _classifierNames;
-
-        void recordPoolsSet(bool isSpinup);
-    };
-
-}}} // namespace moja::Modules::cbm
-
-=======
 #ifndef MOJA_MODULES_CBM_CBMAGGREGATORPOOLSQLITE_H_
 #define MOJA_MODULES_CBM_CBMAGGREGATORPOOLSQLITE_H_
 
@@ -125,5 +61,4 @@
 
 }}} // namespace moja::Modules::cbm
 
->>>>>>> 071c00fc
 #endif // MOJA_MODULES_CBM_CBMAGGREGATORPOOLSQLITE_H_