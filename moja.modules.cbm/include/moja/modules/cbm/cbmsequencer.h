--- conflicted
+++ resolved
@@ -11,13 +11,8 @@
 #include <string>
 
 namespace moja {
-<<<<<<< HEAD
 namespace modules {
-namespace CBM {
-=======
-	namespace modules {
-		namespace cbm {
->>>>>>> 45b5fa39
+namespace cbm {
 
     class CBM_API CBMSequencer : public flint::SequencerModuleBase {
     public:
@@ -37,12 +32,5 @@
         DateTime endDate;
     };
 
-<<<<<<< HEAD
 }}} // namespace moja::Modules::CBM
-#endif // CBMSequencer_H_
-=======
-		}
-	}
-} // namespace moja::modules::cbm
-#endif // MOJA_MODULES_CBM_CBMSEQUENCER_H_
->>>>>>> 45b5fa39
+#endif // MOJA_MODULES_CBM_CBMSEQUENCER_H_