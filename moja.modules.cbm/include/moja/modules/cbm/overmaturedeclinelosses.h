--- conflicted
+++ resolved
@@ -6,15 +6,7 @@
 
 namespace moja {
 namespace modules {
-<<<<<<< HEAD
-namespace CBM {
-=======
 namespace cbm {
-	class CBM_API OvermatureDeclineLosses : public moja::flint::ModuleBase {
-	public:
-		OvermatureDeclineLosses() :
-			_lossesPresent(false), _merchToStemSnags(0.0), _foliageToAGVeryFast(0.0), _otherToBranchSnag(0.0), _otherToAGFast(0.0), _coarseRootToAGFast(0.0), _coarseRootToBGFast(0.0), _fineRootToAGVeryFast(0.0), _fineRootToBGVeryFast(0.0) {};
->>>>>>> 45b5fa39
 
     class CBM_API OvermatureDeclineLosses : public moja::flint::ModuleBase {
     public:
