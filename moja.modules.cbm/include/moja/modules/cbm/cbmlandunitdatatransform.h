--- conflicted
+++ resolved
@@ -9,9 +9,8 @@
 #include <unordered_map>
 
 namespace moja {
-<<<<<<< HEAD
 namespace modules {
-namespace CBM {
+namespace cbm {
 
     class CBMLandUnitDataTransform : public flint::ITransform {
     public:
@@ -34,30 +33,4 @@
     };
 
 }}}
-=======
-	namespace modules {
-		namespace cbm {
-
-			class CBMLandUnitDataTransform : public flint::ITransform {
-			public:
-				void configure(DynamicObject config, const flint::ILandUnitController& landUnitController, datarepository::DataRepository& dataRepository) override;
-				void controllerChanged(const flint::ILandUnitController& controller) override;
-				const Dynamic& value() const override;
-
-			private:
-				const flint::ILandUnitController* _landUnitController;
-				datarepository::DataRepository* _dataRepository;
-				datarepository::IProviderRelationalInterface::Ptr _provider;
-				const flint::IVariable* _varToUse;
-				std::string _varName;
-
-				mutable Dynamic _results;
-				mutable DynamicObject _resultsObject;
-			};
-
-		}
-	}
-}
->>>>>>> 45b5fa39
-
 #endif // MOJA_MODULES_CBM_CBMLANDUNITDATATRANSFORM_H_