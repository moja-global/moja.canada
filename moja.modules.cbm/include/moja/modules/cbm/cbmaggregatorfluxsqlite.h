#ifndef MOJA_MODULES_CBM_CBMAGGREGATORFLUXSQLITE_H_
#define MOJA_MODULES_CBM_CBMAGGREGATORFLUXSQLITE_H_

#include "moja/modules/cbm/_modules.cbm_exports.h"
#include "moja/flint/modulebase.h"
#include "moja/notification.h"
#include "moja/hash.h"

#include <fstream>
#include <iostream>
#include <vector>
#include <string>
#include <unordered_map>
#include <functional>

namespace moja {
<<<<<<< HEAD
namespace modules {
namespace CBM {

	class CBM_API CBMAggregatorFluxSQLite : public flint::ModuleBase {
	public:
		CBMAggregatorFluxSQLite() : ModuleBase() {}
		virtual ~CBMAggregatorFluxSQLite() = default;

		void configure(const DynamicObject& config) override;
		void subscribe(NotificationCenter& notificationCenter) override;

		flint::ModuleTypes ModuleType() { return flint::ModuleTypes::System; };

		void RecordFluxSet();

		void onLocalDomainInit(const flint::LocalDomainInitNotification::Ptr& n) override;
		void onLocalDomainShutdown(const flint::LocalDomainShutdownNotification::Ptr& n) override;
		void onTimingInit(const flint::TimingInitNotification::Ptr& n) override;
		void onTimingShutdown(const flint::TimingShutdownNotification::Ptr& n) override;
		void onPostNotification(const flint::PostNotificationNotification::Ptr&) override;

	private:
		int _curDateId;
		int _curLocationId;
		int _curModuleInfoId;
		//int _curForestKey;
		int _curPoolId;
		int _curFactIdLD;
		int _curFactIdLU;

		typedef std::tuple<int, int, int, int, int, int, double, double>	DateRecord;			// int id, int step, int substep, int year, int month, int day, double fracOfStep, double lengthOfStepInYears
		typedef std::tuple<int, int, int, int>								LocationRecord;		// int id, int localDomainId, int landUnitId, int countyId
		typedef std::tuple<int, int, int, int, int, std::string, int>		ModuleInfoRecord;	// int id, int libraryType, int libraryInfoId, int moduleType, int moduleId, string moduleName, int disturbanceType
		//typedef std::tuple<int, int, int>									ForestRecord;		// int id, int forestType, int lossYear
		typedef std::tuple<int, int, std::string>							PoolRecord;			// int id, int pool id, string poolName
		typedef std::tuple<int, int, int, int, int, int>					FactKey;			// int dateId, int locnId, int moduleId, int forestId, int srcPoolId, int dstPoolId
		typedef std::tuple<Int64, FactKey, Int64, double, double>			FactRecord;			// Int64 id, FactKey key, Int64 itemCount, double areaSum, double fluxValue

		// Land Unit level Facts
		std::unordered_map<const FactKey, Int64, hash_tuple::hash<FactKey>> _factIdMapLU;
		std::vector<FactRecord> _factVectorLU;

		// Local Domain level Facts and Dimensions
		//std::vector<PoolRecord>			_countyMetaData;
		std::vector<DateRecord>			_dateDimension;
		std::vector<LocationRecord>		_locationDimension;
		std::vector<ModuleInfoRecord>	_moduleInfoDimension;
		//std::vector<ForestRecord>		_forestDimension;
		std::vector<PoolRecord>			_poolDimension;

		std::unordered_map<const FactKey, Int64, hash_tuple::hash<FactKey>> _factIdMapLD;
		std::vector<FactRecord> _factVectorLD;

		// Other data
		int _landUnitId;
		int _localDomainId;
		int _countyId;
		int _forestType;
		int _lossYear;
		double _landUnitArea;

		int		_spatialUnitId;
		double	_area;
		int		_age;
		Int64	_growthCurveId;
		int		_adminBoundryId;
		int		_ecoBoundryId;
		int		_climateTimeSeriesId;

		std::string _dbName;
	};

}}} // namespace moja::Modules::CBM
=======
	namespace modules {
		namespace cbm {

			// --------------------------------------------------------------------------------------------

			class CBM_API CBMAggregatorFluxSQLite : public flint::ModuleBase {
			public:
				CBMAggregatorFluxSQLite() : ModuleBase() {}
				virtual ~CBMAggregatorFluxSQLite() = default;

				void configure(const DynamicObject& config) override;
				void subscribe(NotificationCenter& notificationCenter) override;

				flint::ModuleTypes ModuleType() { return flint::ModuleTypes::System; };

				void RecordFluxSet();

				void onLocalDomainInit(const flint::LocalDomainInitNotification::Ptr& n) override;
				void onLocalDomainShutdown(const flint::LocalDomainShutdownNotification::Ptr& n) override;
				void onTimingInit(const flint::TimingInitNotification::Ptr& n) override;
				void onTimingShutdown(const flint::TimingShutdownNotification::Ptr& n) override;
				void onPostNotification(const flint::PostNotificationNotification::Ptr&) override;

			private:
				int _curDateId;
				int _curLocationId;
				int _curModuleInfoId;
				//int _curForestKey;
				int _curPoolId;
				int _curFactIdLD;
				int _curFactIdLU;

				typedef std::tuple<int, int, int, int, int, int, double, double>	DateRecord;			// int id, int step, int substep, int year, int month, int day, double fracOfStep, double lengthOfStepInYears
				typedef std::tuple<int, int, int, int>								LocationRecord;		// int id, int localDomainId, int landUnitId, int countyId
				typedef std::tuple<int, int, int, int, int, std::string, int>		ModuleInfoRecord;	// int id, int libraryType, int libraryInfoId, int moduleType, int moduleId, string moduleName, int disturbanceType
				//typedef std::tuple<int, int, int>									ForestRecord;		// int id, int forestType, int lossYear
				typedef std::tuple<int, int, std::string>							PoolRecord;			// int id, int pool id, string poolName
				typedef std::tuple<int, int, int, int, int, int>					FactKey;			// int dateId, int locnId, int moduleId, int forestId, int srcPoolId, int dstPoolId
				typedef std::tuple<Int64, FactKey, Int64, double, double>			FactRecord;			// Int64 id, FactKey key, Int64 itemCount, double areaSum, double fluxValue

				// Land Unit level Facts
				std::unordered_map<const FactKey, Int64, hash_tuple::hash<FactKey>> _factIdMapLU;
				std::vector<FactRecord> _factVectorLU;

				// Local Domain level Facts and Dimensions
				//std::vector<PoolRecord>			_countyMetaData;
				std::vector<DateRecord>			_dateDimension;
				std::vector<LocationRecord>		_locationDimension;
				std::vector<ModuleInfoRecord>	_moduleInfoDimension;
				//std::vector<ForestRecord>		_forestDimension;
				std::vector<PoolRecord>			_poolDimension;

				std::unordered_map<const FactKey, Int64, hash_tuple::hash<FactKey>> _factIdMapLD;
				std::vector<FactRecord> _factVectorLD;

				// Other data
				int _landUnitId;
				int _localDomainId;
				int _countyId;
				int _forestType;
				int _lossYear;
				double _landUnitArea;

				int		_spatialUnitId;
				double	_area;
				int		_age;
				Int64	_growthCurveId;
				int		_adminBoundryId;
				int		_ecoBoundryId;
				int		_climateTimeSeriesId;

				std::string _dbName;
			};
		}
	}
} // namespace moja::modules::cbm
>>>>>>> 45b5fa39

#endif // MOJA_MODULES_CBM_CBMAGGREGATORFLUXSQLITE_H_<|MERGE_RESOLUTION|>--- conflicted
+++ resolved
@@ -14,9 +14,8 @@
 #include <functional>
 
 namespace moja {
-<<<<<<< HEAD
 namespace modules {
-namespace CBM {
+namespace cbm {
 
 	class CBM_API CBMAggregatorFluxSQLite : public flint::ModuleBase {
 	public:
@@ -87,84 +86,6 @@
 		std::string _dbName;
 	};
 
-}}} // namespace moja::Modules::CBM
-=======
-	namespace modules {
-		namespace cbm {
-
-			// --------------------------------------------------------------------------------------------
-
-			class CBM_API CBMAggregatorFluxSQLite : public flint::ModuleBase {
-			public:
-				CBMAggregatorFluxSQLite() : ModuleBase() {}
-				virtual ~CBMAggregatorFluxSQLite() = default;
-
-				void configure(const DynamicObject& config) override;
-				void subscribe(NotificationCenter& notificationCenter) override;
-
-				flint::ModuleTypes ModuleType() { return flint::ModuleTypes::System; };
-
-				void RecordFluxSet();
-
-				void onLocalDomainInit(const flint::LocalDomainInitNotification::Ptr& n) override;
-				void onLocalDomainShutdown(const flint::LocalDomainShutdownNotification::Ptr& n) override;
-				void onTimingInit(const flint::TimingInitNotification::Ptr& n) override;
-				void onTimingShutdown(const flint::TimingShutdownNotification::Ptr& n) override;
-				void onPostNotification(const flint::PostNotificationNotification::Ptr&) override;
-
-			private:
-				int _curDateId;
-				int _curLocationId;
-				int _curModuleInfoId;
-				//int _curForestKey;
-				int _curPoolId;
-				int _curFactIdLD;
-				int _curFactIdLU;
-
-				typedef std::tuple<int, int, int, int, int, int, double, double>	DateRecord;			// int id, int step, int substep, int year, int month, int day, double fracOfStep, double lengthOfStepInYears
-				typedef std::tuple<int, int, int, int>								LocationRecord;		// int id, int localDomainId, int landUnitId, int countyId
-				typedef std::tuple<int, int, int, int, int, std::string, int>		ModuleInfoRecord;	// int id, int libraryType, int libraryInfoId, int moduleType, int moduleId, string moduleName, int disturbanceType
-				//typedef std::tuple<int, int, int>									ForestRecord;		// int id, int forestType, int lossYear
-				typedef std::tuple<int, int, std::string>							PoolRecord;			// int id, int pool id, string poolName
-				typedef std::tuple<int, int, int, int, int, int>					FactKey;			// int dateId, int locnId, int moduleId, int forestId, int srcPoolId, int dstPoolId
-				typedef std::tuple<Int64, FactKey, Int64, double, double>			FactRecord;			// Int64 id, FactKey key, Int64 itemCount, double areaSum, double fluxValue
-
-				// Land Unit level Facts
-				std::unordered_map<const FactKey, Int64, hash_tuple::hash<FactKey>> _factIdMapLU;
-				std::vector<FactRecord> _factVectorLU;
-
-				// Local Domain level Facts and Dimensions
-				//std::vector<PoolRecord>			_countyMetaData;
-				std::vector<DateRecord>			_dateDimension;
-				std::vector<LocationRecord>		_locationDimension;
-				std::vector<ModuleInfoRecord>	_moduleInfoDimension;
-				//std::vector<ForestRecord>		_forestDimension;
-				std::vector<PoolRecord>			_poolDimension;
-
-				std::unordered_map<const FactKey, Int64, hash_tuple::hash<FactKey>> _factIdMapLD;
-				std::vector<FactRecord> _factVectorLD;
-
-				// Other data
-				int _landUnitId;
-				int _localDomainId;
-				int _countyId;
-				int _forestType;
-				int _lossYear;
-				double _landUnitArea;
-
-				int		_spatialUnitId;
-				double	_area;
-				int		_age;
-				Int64	_growthCurveId;
-				int		_adminBoundryId;
-				int		_ecoBoundryId;
-				int		_climateTimeSeriesId;
-
-				std::string _dbName;
-			};
-		}
-	}
-} // namespace moja::modules::cbm
->>>>>>> 45b5fa39
+}}} // namespace moja::Modules::cbm
 
 #endif // MOJA_MODULES_CBM_CBMAGGREGATORFLUXSQLITE_H_