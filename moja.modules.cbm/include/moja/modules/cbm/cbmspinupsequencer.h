#ifndef MOJA_MODULES_CBM_CBMSPINUPSEQUENCER_H_
#define MOJA_MODULES_CBM_CBMSPINUPSEQUENCER_H_

#include "moja/modules/cbm/_modules.cbm_exports.h"
#include "moja/datetime.h"
#include "moja/itiming.h"
#include "moja/flint/sequencermodulebase.h"
#include "moja/notificationcenter.h"

#include <string>

namespace moja {
<<<<<<< HEAD
namespace modules {
namespace CBM {

	class CBM_API CBMSpinupSequencer : public flint::SequencerModuleBase {
	public:
		CBMSpinupSequencer(): _standAge(0) {};
		virtual ~CBMSpinupSequencer() {};

		const std::string returnInverval = "return_interval";
		const std::string maxRotation = "max_rotations";
		const std::string historicDistTypeID = "historic_disturbance_type_id";
		const std::string lastDistTypeID = "last_disturbance_type_id";

		void configure(ITiming& timing) override {
			startDate = timing.startDate();
			endDate = timing.endDate();
		};

		bool Run(NotificationCenter& _notificationCenter, flint::ILandUnitController& luc) override;

	private:
		DateTime startDate;
		DateTime endDate;

		const flint::IPool* _aboveGroundSlowSoil;
		const flint::IPool* _belowGroundSlowSoil;				
		flint::IVariable* _age;

		/* Get spinup parameters for this land unit */
		bool getSpinupParameters(flint::ILandUnitDataWrapper& landUnitData);

		/* Check if the slow pool is stable */
		bool isSlowPoolStable(double lastSlowPoolValue, double currentSlowPoolValue);	

		/* Fire timing events */
		void fireSpinupSequenceEvent(NotificationCenter& notificationCenter, int maximumSteps);

		int _maxRotationValue;		// maximum rotations to do the spinup, 30, each rotation is 125 years
		int _miniumRotation;		// minimum rotation to do the spinup, 3
		int _ageReturnInterval;		// age interval to fire a historic disturbance, 125 years				
		int _historicDistTypeID;	// historic disturbance type happened at each age interval
		int _lastDistTypeID;		// last disturance type happened when the slow pool is stable and minimum rotations are done
		int _standAge;				// stand age to grow after the last disturbance
	};

}}} // namespace moja::Modules::CBM

#endif // CBMSpinupSequencer_H_
=======
	namespace modules {
		namespace cbm {

			class CBM_API CBMSpinupSequencer : public flint::SequencerModuleBase {
			public:
				CBMSpinupSequencer(): _standAge(0) {};
				virtual ~CBMSpinupSequencer() {};

				const std::string returnInverval = "ReturnInterval";
				const std::string maxRotation = "MaxRotations";
				const std::string histroricDistTypeID = "HistoricDisturbanceTypeId";
				const std::string lastDistTypeID = "LastDisturbanceTypeId";

				void configure(ITiming& timing) override {
					startDate = timing.startDate();
					endDate = timing.endDate();
				};

				bool Run(NotificationCenter& _notificationCenter, flint::ILandUnitController& luc) override;

			private:
				DateTime startDate;
				DateTime endDate;

				const flint::IPool* _aboveGroundSlowSoil;
				const flint::IPool* _belowGroundSlowSoil;				
				flint::IVariable* _age;

				/*Get spinup parameters for this land unit*/
				bool getSpinupParameters(flint::ILandUnitDataWrapper& landUnitData);

				/*Check if the slow pool is stable*/
				bool isSlowPoolStable(double lastSlowPoolValue, double currentSlowPoolValue);	

				/*Fire timing events*/
				void fireSpinupSequenceEvent(NotificationCenter& notificationCenter, int maximumSteps);

				int _maxRotationValue;		// maximum rotations to do the spinup, 30, each rotation is 125 years
				int _miniumRotation;		// minimum rotation to do the spinup, 3
				int _ageReturnInterval;		// age interval to fire a historic disturbance, 125 years				
				int _histroricDistTypeID;	// historic disturbance type happened at each age interval
				int _lastDistTypeID;		// last disturance type happened when the slow pool is stable and minimum rotations are done
				int _standAge;				// stand age to grow after the last disturbance
			};

		}
	}
} // namespace moja::modules::cbm
#endif // MOJA_MODULES_CBM_CBMSPINUPSEQUENCER_H_
>>>>>>> 45b5fa39
<|MERGE_RESOLUTION|>--- conflicted
+++ resolved
@@ -10,9 +10,8 @@
 #include <string>
 
 namespace moja {
-<<<<<<< HEAD
 namespace modules {
-namespace CBM {
+namespace cbm {
 
 	class CBM_API CBMSpinupSequencer : public flint::SequencerModuleBase {
 	public:
@@ -58,55 +57,4 @@
 
 }}} // namespace moja::Modules::CBM
 
-#endif // CBMSpinupSequencer_H_
-=======
-	namespace modules {
-		namespace cbm {
-
-			class CBM_API CBMSpinupSequencer : public flint::SequencerModuleBase {
-			public:
-				CBMSpinupSequencer(): _standAge(0) {};
-				virtual ~CBMSpinupSequencer() {};
-
-				const std::string returnInverval = "ReturnInterval";
-				const std::string maxRotation = "MaxRotations";
-				const std::string histroricDistTypeID = "HistoricDisturbanceTypeId";
-				const std::string lastDistTypeID = "LastDisturbanceTypeId";
-
-				void configure(ITiming& timing) override {
-					startDate = timing.startDate();
-					endDate = timing.endDate();
-				};
-
-				bool Run(NotificationCenter& _notificationCenter, flint::ILandUnitController& luc) override;
-
-			private:
-				DateTime startDate;
-				DateTime endDate;
-
-				const flint::IPool* _aboveGroundSlowSoil;
-				const flint::IPool* _belowGroundSlowSoil;				
-				flint::IVariable* _age;
-
-				/*Get spinup parameters for this land unit*/
-				bool getSpinupParameters(flint::ILandUnitDataWrapper& landUnitData);
-
-				/*Check if the slow pool is stable*/
-				bool isSlowPoolStable(double lastSlowPoolValue, double currentSlowPoolValue);	
-
-				/*Fire timing events*/
-				void fireSpinupSequenceEvent(NotificationCenter& notificationCenter, int maximumSteps);
-
-				int _maxRotationValue;		// maximum rotations to do the spinup, 30, each rotation is 125 years
-				int _miniumRotation;		// minimum rotation to do the spinup, 3
-				int _ageReturnInterval;		// age interval to fire a historic disturbance, 125 years				
-				int _histroricDistTypeID;	// historic disturbance type happened at each age interval
-				int _lastDistTypeID;		// last disturance type happened when the slow pool is stable and minimum rotations are done
-				int _standAge;				// stand age to grow after the last disturbance
-			};
-
-		}
-	}
-} // namespace moja::modules::cbm
-#endif // MOJA_MODULES_CBM_CBMSPINUPSEQUENCER_H_
->>>>>>> 45b5fa39
+#endif // MOJA_MODULES_CBM_CBMSPINUPSEQUENCER_H_