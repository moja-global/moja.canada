#ifndef MOJA_MODULES_CBM_STANDGROWTHCURVE_H_
#define MOJA_MODULES_CBM_STANDGROWTHCURVE_H_

#include "moja/modules/cbm/_modules.cbm_exports.h"
#include "moja/flint/modulebase.h"

#include "treespecies.h"
#include "perdfactor.h"
#include "treeyieldtable.h"

namespace moja {
namespace modules {
<<<<<<< HEAD
namespace CBM {

	class CBM_API StandGrowthCurve {
=======
namespace cbm {
	class CBM_API StandGrowthCurve{
>>>>>>> 45b5fa39
	public:
		StandGrowthCurve();
		virtual ~StandGrowthCurve() {};

		StandGrowthCurve(Int64 standGrowthCurveID);
		
		Int64 standGrowthCurveID() const { return _standGrowthCurveID; }
		int standMaxAge() const { return _standMaxAge; }		

		void addYieldTable(TreeYieldTable::Ptr yieldTable);	
		void processStandYieldTables();
		bool hasYieldComponent(SpeciesType componentType);
		double getStandTotalVolumeAtAge(int age) const;
		double getStandSoftwoodVolumeRationAtAge(int age) const;

		/*
		* Get the stand age at which the stand has the maximum merchantable volume
		*/
		int getStandAgeWithMaximumVolume() const;

		/*
		* Get the maximum stand merchantable volume at an age
		*/
		double getAnnualStandMaximumVolume() const;

		std::shared_ptr<const PERDFactor> getPERDFactor(SpeciesType speciesType) const;
		void setPERDFactor(std::shared_ptr<PERDFactor> value, SpeciesType);

		//bool okToSmooth() const { return _okToSmooth; }
		//void setOkToSmooth(bool value) { _okToSmooth = value; }
	private:	
		void resolveStandGrowthCurveMaxAge();
		void initStandYieldDataStorage();
		void checkAndUpdateYieldTables();
		void summarizeStandComponentYieldTables();
		void updateStandMaximumVolumeAgeInfo();

		Int64 _standGrowthCurveID;
		int _standMaxAge;
		int _standAgeForMaximumMerchVolume;
		double _standMaximumMerchVolume;	
		bool _okToSmooth;

		std::shared_ptr<PERDFactor> _swPERDFactor;
		std::shared_ptr<PERDFactor> _hwPERDFactor;

		std::vector<TreeYieldTable::Ptr> _softwoodYieldTables;
		std::vector<TreeYieldTable::Ptr> _hardwoodYieldTables;

		std::vector<double> _standMerchVolumeAtEachAge;
		std::vector<double> _standSoftwoodVolumeRatioAtEachAge;
	};

}}}
#endif<|MERGE_RESOLUTION|>--- conflicted
+++ resolved
@@ -10,14 +10,9 @@
 
 namespace moja {
 namespace modules {
-<<<<<<< HEAD
-namespace CBM {
+namespace cbm {
 
 	class CBM_API StandGrowthCurve {
-=======
-namespace cbm {
-	class CBM_API StandGrowthCurve{
->>>>>>> 45b5fa39
 	public:
 		StandGrowthCurve();
 		virtual ~StandGrowthCurve() {};
