#ifndef MOJA_MODULES_CBM_CBMBUILDLANDUNITMODULE_H_
#define MOJA_MODULES_CBM_CBMBUILDLANDUNITMODULE_H_

#include "moja/flint/modulebase.h"

namespace moja {
<<<<<<< HEAD
namespace modules {
namespace CBM {
=======
	namespace modules {
		namespace cbm {
>>>>>>> 45b5fa39

    class CBMBuildLandUnitModule : public flint::ModuleBase {
    public:
        CBMBuildLandUnitModule() : ModuleBase() {}
        virtual ~CBMBuildLandUnitModule() = default;

        void configure(const DynamicObject& config) override;
        void subscribe(NotificationCenter& notificationCenter) override;

        void onLocalDomainInit(const flint::LocalDomainInitNotification::Ptr& n) override;
        void onPreTimingSequence(const flint::PreTimingSequenceNotification::Ptr& n) override;

<<<<<<< HEAD
    private:
        flint::IVariable* _buildWorked;
        flint::IVariable* _initialAge;
    };

}}} // namespace moja::Modules::CBM
#endif // CBMBuildLandUnitModule_H_
=======
			private:
				const flint::IVariable* lossyear;
				flint::IVariable* buildWorked;
			};

		}
	}
} // namespace moja::modules::cbm
#endif // MOJA_MODULES_CBM_CBMBUILDLANDUNITMODULE_H_
>>>>>>> 45b5fa39
<|MERGE_RESOLUTION|>--- conflicted
+++ resolved
@@ -4,13 +4,8 @@
 #include "moja/flint/modulebase.h"
 
 namespace moja {
-<<<<<<< HEAD
 namespace modules {
-namespace CBM {
-=======
-	namespace modules {
-		namespace cbm {
->>>>>>> 45b5fa39
+namespace cbm {
 
     class CBMBuildLandUnitModule : public flint::ModuleBase {
     public:
@@ -23,22 +18,10 @@
         void onLocalDomainInit(const flint::LocalDomainInitNotification::Ptr& n) override;
         void onPreTimingSequence(const flint::PreTimingSequenceNotification::Ptr& n) override;
 
-<<<<<<< HEAD
     private:
         flint::IVariable* _buildWorked;
         flint::IVariable* _initialAge;
     };
 
-}}} // namespace moja::Modules::CBM
-#endif // CBMBuildLandUnitModule_H_
-=======
-			private:
-				const flint::IVariable* lossyear;
-				flint::IVariable* buildWorked;
-			};
-
-		}
-	}
-} // namespace moja::modules::cbm
-#endif // MOJA_MODULES_CBM_CBMBUILDLANDUNITMODULE_H_
->>>>>>> 45b5fa39
+}}} // namespace moja::Modules::cbm
+#endif // MOJA_MODULES_CBM_CBMBUILDLANDUNITMODULE_H_