#ifndef MOJA_MODULES_CBM_YIELDTABLEGROWTHMODULE_H_
#define MOJA_MODULES_CBM_YIELDTABLEGROWTHMODULE_H_

#include "moja/modules/cbm/_modules.cbm_exports.h"
#include "moja/flint/modulebase.h"

#include "moja/modules/cbm/volumetobiomasscarbongrowth.h"
#include "moja/modules/cbm/standgrowthcurve.h"

namespace moja {
namespace modules {
namespace cbm {

	class CBM_API YieldTableGrowthModule : public moja::flint::ModuleBase {
	public:
		YieldTableGrowthModule() {};
		virtual ~YieldTableGrowthModule() {};	

		void configure(const DynamicObject& config) override;
		void subscribe(NotificationCenter& notificationCenter) override;

		flint::ModuleTypes ModuleType() { return flint::ModuleTypes::Model; };

		void onLocalDomainInit(const flint::LocalDomainInitNotification::Ptr& n) override;
		void onTimingStep(const flint::TimingStepNotification::Ptr& n) override;	
		void onTimingInit(const flint::TimingInitNotification::Ptr&) override;
		void onTimingPreEndStep(const flint::TimingPreEndStepNotification::Ptr& n) override;

		std::shared_ptr<StandGrowthCurve> createStandGrowthCurve(Int64 standGrowthCurveID);

		std::shared_ptr<VolumeToBiomassCarbonGrowth> getVolumeToBiomassGrowth() const { return _volumeToBioGrowth; }

	private:
<<<<<<< HEAD
		flint::IPool::ConstPtr _softwoodMerch;
		flint::IPool::ConstPtr _softwoodOther;
		flint::IPool::ConstPtr _softwoodFoliage;
		flint::IPool::ConstPtr _softwoodCoarseRoots;
		flint::IPool::ConstPtr _softwoodFineRoots;

		flint::IPool::ConstPtr _hardwoodMerch;
		flint::IPool::ConstPtr _hardwoodOther;
		flint::IPool::ConstPtr _hardwoodFoliage;
		flint::IPool::ConstPtr _hardwoodCoarseRoots;
		flint::IPool::ConstPtr _hardwoodFineRoots;

		flint::IPool::ConstPtr _atmosphere;		
=======
		const flint::IPool* _softwoodMerch;
		const flint::IPool* _softwoodOther;
		const flint::IPool* _softwoodFoliage;
		const flint::IPool* _softwoodCoarseRoots;
		const flint::IPool* _softwoodFineRoots;

		const flint::IPool* _hardwoodMerch;
		const flint::IPool* _hardwoodOther;
		const flint::IPool* _hardwoodFoliage;
		const flint::IPool* _hardwoodCoarseRoots;
		const flint::IPool* _hardwoodFineRoots;

		const flint::IPool* _aboveGroundVeryFastSoil;
		const flint::IPool* _aboveGroundFastSoil;
		const flint::IPool* _belowGroundVeryFastSoil;
		const flint::IPool* _belowGroundFastSoil;
		const flint::IPool* _softwoodStemSnag;
		const flint::IPool* _softwoodBranchSnag;
		const flint::IPool* _hardwoodStemSnag;
		const flint::IPool* _hardwoodBranchSnag;
		const flint::IPool* _mediumSoil;
		const flint::IPool* _atmosphere;		
>>>>>>> 87911ebc

		flint::IVariable* _age;
		Int64 _standGrowthCurveID;

		std::shared_ptr<VolumeToBiomassCarbonGrowth> _volumeToBioGrowth;		
		
		void handleGrowthLoss(std::shared_ptr<AboveGroundBiomassCarbonIncrement> abIncrement, std::shared_ptr<RootBiomassCarbonIncrement> bgIncrement);
		std::shared_ptr<OvermatureDeclineLosses> getOvermatrueDeclineLosses(
			double merchCarbonChanges, double foliageCarbonChanges, double otherCarbonChanges,
			double coarseRootCarbonChanges, double fineRootCarbonChanges);

		void doGrowth();
		void doTurnover();
		void updateBiomassPools();
		void updateBiomassPoolsAfterGrowth();
		void addbackBiomassTurnoverAmount();
		void updateBioPoolsAfterGrowthLoss(std::shared_ptr<AboveGroundBiomassCarbonIncrement> abIncrement, std::shared_ptr<RootBiomassCarbonIncrement> bgIncrement);	
		void printPoolValuesAtStep(int age);

		// biomass and snag turnover rate/parameters
		double _softwoodFoliageFallRate;
		double _hardwoodFoliageFallRate;
		double _stemAnnualTurnOverRate;
		double _softwoodBranchTurnOverRate;
		double _hardwoodBranchTurnOverRate;
		double _otherToBranchSnagSplit;
		double _stemSnagTurnoverRate;
		double _branchSnagTurnoverRate;
		double _coarseRootSplit;
		double _coarseRootTurnProp;
		double _fineRootAGSplit;
		double _fineRootTurnProp;

		// record of the biomass carbon growth increment
		double swm;
		double swo;
		double swf;
		double hwm;
		double hwo;
		double hwf;
		double swcr;
		double swfr;
		double hwcr;
		double hwfr;

		// record of the current biomass and snag pool value
		double standSoftwoodMerch;
		double standSoftwoodOther;
		double standSoftwoodFoliage;
		double standSWCoarseRootsCarbon;
		double standSWFineRootsCarbon;
		double standHardwoodMerch;
		double standHardwoodOther;
		double standHardwoodFoliage;
		double standHWCoarseRootsCarbon;
		double standHWFineRootsCarbon;
		double softwoodStemSnag;
		double softwoodBranchSnag;
		double hardwoodStemSnag;
		double hardwoodBranchSnag;

	};

}}}
#endif<|MERGE_RESOLUTION|>--- conflicted
+++ resolved
@@ -31,7 +31,6 @@
 		std::shared_ptr<VolumeToBiomassCarbonGrowth> getVolumeToBiomassGrowth() const { return _volumeToBioGrowth; }
 
 	private:
-<<<<<<< HEAD
 		flint::IPool::ConstPtr _softwoodMerch;
 		flint::IPool::ConstPtr _softwoodOther;
 		flint::IPool::ConstPtr _softwoodFoliage;
@@ -44,36 +43,21 @@
 		flint::IPool::ConstPtr _hardwoodCoarseRoots;
 		flint::IPool::ConstPtr _hardwoodFineRoots;
 
-		flint::IPool::ConstPtr _atmosphere;		
-=======
-		const flint::IPool* _softwoodMerch;
-		const flint::IPool* _softwoodOther;
-		const flint::IPool* _softwoodFoliage;
-		const flint::IPool* _softwoodCoarseRoots;
-		const flint::IPool* _softwoodFineRoots;
-
-		const flint::IPool* _hardwoodMerch;
-		const flint::IPool* _hardwoodOther;
-		const flint::IPool* _hardwoodFoliage;
-		const flint::IPool* _hardwoodCoarseRoots;
-		const flint::IPool* _hardwoodFineRoots;
-
-		const flint::IPool* _aboveGroundVeryFastSoil;
-		const flint::IPool* _aboveGroundFastSoil;
-		const flint::IPool* _belowGroundVeryFastSoil;
-		const flint::IPool* _belowGroundFastSoil;
-		const flint::IPool* _softwoodStemSnag;
-		const flint::IPool* _softwoodBranchSnag;
-		const flint::IPool* _hardwoodStemSnag;
-		const flint::IPool* _hardwoodBranchSnag;
-		const flint::IPool* _mediumSoil;
-		const flint::IPool* _atmosphere;		
->>>>>>> 87911ebc
+		const flint::ConstPtr _aboveGroundVeryFastSoil;
+		const flint::ConstPtr _aboveGroundFastSoil;
+		const flint::ConstPtr _belowGroundVeryFastSoil;
+		const flint::ConstPtr _belowGroundFastSoil;
+		const flint::ConstPtr _softwoodStemSnag;
+		const flint::ConstPtr _softwoodBranchSnag;
+		const flint::ConstPtr _hardwoodStemSnag;
+		const flint::ConstPtr _hardwoodBranchSnag;
+		const flint::ConstPtr _mediumSoil;
+		const flint::ConstPtr _atmosphere;		
 
 		flint::IVariable* _age;
 		Int64 _standGrowthCurveID;
 
-		std::shared_ptr<VolumeToBiomassCarbonGrowth> _volumeToBioGrowth;		
+		std::shared_ptr<VolumeToBiomassCarbonGrowth> _volumeToBioGrowth;
 		
 		void handleGrowthLoss(std::shared_ptr<AboveGroundBiomassCarbonIncrement> abIncrement, std::shared_ptr<RootBiomassCarbonIncrement> bgIncrement);
 		std::shared_ptr<OvermatureDeclineLosses> getOvermatrueDeclineLosses(
