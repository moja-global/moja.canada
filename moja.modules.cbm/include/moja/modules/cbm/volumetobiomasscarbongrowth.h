--- conflicted
+++ resolved
@@ -13,8 +13,7 @@
 
 namespace moja {
 namespace modules {
-<<<<<<< HEAD
-namespace CBM {
+namespace cbm {
 
     class CBM_API VolumeToBiomassCarbonGrowth {
     public:
@@ -61,50 +60,5 @@
         std::unique_ptr<VolumeToBiomassConverter> _converter;		
     };
 
-=======
-namespace cbm {
-	class CBM_API VolumeToBiomassCarbonGrowth {
-	public:
-		VolumeToBiomassCarbonGrowth();
-		virtual ~VolumeToBiomassCarbonGrowth() {};	
-
-		const double otherToBranchSnagSplit = 0.25;
-		const double coarseRootAGSplit = 0.5;
-		const double fineRootAGSplit = 0.5;
-		const double softwoodRootParameterA = 0.222;
-		const double hardwoodRootParameterA = 1.576;
-		const double hardwoodRootParameterB = 0.615;
-		const double fineRootProportionParameterA = 0.072;
-		const double fineRootProportionParameterB = 0.354;
-		const double fineRootProportionParameterC = -0.060212;
-		const double biomassToCarbonRation = 0.5;
-		
-		/*
-		* Process a CBM stand growth curve to generate the biomass carbon curve	
-		*/
-		void generateBiomassCarbonCurve(std::shared_ptr<StandGrowthCurve> standGrowthCurve);
-
-		/*
-		* Get the above ground biomass growth increment based on a yield growth curve ID and age
-		*/
-		std::shared_ptr<AboveGroundBiomassCarbonIncrement> getAGBiomassCarbonIncrements(Int64 GrowthCurveID, int Age);
-
-		/*
-		* Get the below ground biomass growth increment based on a yield growth curve ID and age
-		*/
-		std::shared_ptr<RootBiomassCarbonIncrement> getBGBiomassCarbonIncrements(double totalSWAgCarbon, double standSWCoarseRootsCarbon, double standSWFineRootsCarbon, double totalHWAgCarbon, double standHWCoarseRootsCarbon, double standHWFineRootsCarbon);
-
-		/*
-		* Check if there is a biomass carbon growth curve for a stand yield growth curve
-		*/
-		bool isBiomassCarbonCurveAvailable(Int64 growthCurveID);		
-	private:	
-		std::shared_ptr<StandBiomassCarbonCurve> getBiomassCarbonCurve(Int64 growthCurveID);
-
-		std::map<Int64, std::shared_ptr<StandBiomassCarbonCurve>> _standBioCarbonGrowthCurves;
-
-		std::unique_ptr<VolumeToBiomassConverter> _converter;		
-	};
->>>>>>> 45b5fa39
 }}}
 #endif