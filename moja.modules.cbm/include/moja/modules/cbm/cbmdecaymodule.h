--- conflicted
+++ resolved
@@ -92,11 +92,7 @@
 		flint::IPool::ConstPtr _atmosphere;
 
         flint::IVariable* _spinupMossOnly;
-<<<<<<< HEAD
-        flint::IVariable* _currentLandClass;
-=======
         flint::IVariable* _isForest;
->>>>>>> 4fe1f4be
 
 		double _T;
         double _slowMixingRate;
