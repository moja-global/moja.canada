#include <boost/test/unit_test.hpp>

#include "moja/logging.h"
#include "moja/dynamicstruct.h"
#include "moja/modules/cbm/treeyieldtable.h"
#include "moja/modules/cbm/treespecies.h"

namespace cbm = moja::modules::cbm;
using moja::DynamicObject;

// volume
std::vector<double> aVolumes{
    //   0,   5,  10,  15,  20,  25,  30,  35,  40,  45,  50,  55,  60,  65
         0,   0,   5,  10,  20,  40,  75, 130, 200, 250, 275, 280, 282, 282
};

// interpolated aVolumes from current CBM
std::vector<double> aVolumeInterplotted{
      0.0,   0.0,   0.0,   0.0,   0.0,   0.0,   1.0,   2.0,   3.0,   4.0,
      5.0,   6.0,   7.0,   8.0,   9.0,  10.0,  12.0,  14.0,  16.0,  18.0,
     20.0,  24.0,  28.0,  32.0,  36.0,  40.0,  47.0,  54.0,  61.0,  68.0,
     75.0,  86.0,  97.0, 108.0, 119.0, 130.0, 144.0, 158.0, 172.0, 186.0,
    200.0, 210.0, 220.0, 230.0, 240.0, 250.0, 255.0, 260.0, 265.0, 270.0,
    275.0, 276.0, 277.0, 278.0, 279.0, 280.0, 280.4, 280.8, 281.2, 281.6,
    282.0, 282.0, 282.0, 282.0, 282.0, 282.0 };

// volume
std::vector<double> bVolumes{
    //   0,   5,  10,  15,  20,  25,  30,  35,  40,  45,  50,  55,  60,  65,  70,  75,  80,  85,  90,  95
         0,   0,   5,  10,  20,  40,  75, 130, 200, 250, 275, 280, 282, 282,   0,   0,   0,   0,   0,   0
};

// volume
std::vector<double> cVolumes{
    //   0,   5,  10,  15,  20,  25,  30,  35,  40,  45,  50,  55,  60,  65,  70,  75,  80,  85,  90,  95, 100, 105, 110, 115, 120
         0,   0,   0,   0,   0,   0,  20,  52,  82, 105, 109, 121, 147, 160, 162, 183, 215, 222, 157, 134, 113,  90,  68,  44,  22
};

// interpolated cVolumes output from current CBM
std::vector<double> cVolumeInterplotted{
      0.0,   0.0,   0.0,   0.0,   0.0,   0.0,   0.0,   0.0,   0.0,   0.0,
      0.0,   0.0,   0.0,   0.0,   0.0,   0.0,   0.0,   0.0,   0.0,   0.0,
      0.0,   0.0,   0.0,   0.0,   0.0,   0.0,   4.0,   8.0,  12.0,  16.0,
     20.0,  26.4,  32.8,  39.2,  45.6,  52.0,  58.0,  64.0,  70.0,  76.0,
     82.0,  86.6,  91.2,  95.8, 100.4, 105.0, 105.8, 106.6, 107.4, 108.2,
    109.0, 111.4, 113.8, 116.2, 118.6, 121.0, 126.2, 131.4, 136.6, 141.8,
    147.0, 149.6, 152.2, 154.8, 157.4, 160.0, 160.4, 160.8, 161.2, 161.6,
    162.0, 166.2, 170.4, 174.6, 178.8, 183.0, 189.4, 195.8, 202.2, 208.6,
    215.0, 216.4, 217.8, 219.2, 220.6, 222.0, 209.0, 196.0, 183.0, 170.0,
    157.0, 152.4, 147.8, 143.2, 138.6, 134.0, 129.8, 125.6, 121.4, 117.2,
    113.0, 108.4, 103.8,  99.2,  94.6,  90.0,  85.6,  81.2,  76.8,  72.4,
     68.0,  63.2,  58.4,  53.6,  48.8,  44.0,  39.6,  35.2,  30.8,  26.4,
     22.0 };

struct TreeYieldTableTest1Fixture {
    std::vector<DynamicObject> mockTable;		

    TreeYieldTableTest1Fixture() {
        for (int i = 0; i < 14; i++) {
            DynamicObject row({ { "age", i * 5 }, { "merchantable_volume", aVolumes[i] } });
            mockTable.push_back(row);
        }
    }	
};

BOOST_FIXTURE_TEST_SUITE(TreeYieldTableTests, TreeYieldTableTest1Fixture);

<<<<<<< HEAD
BOOST_AUTO_TEST_CASE(TreeYieldTableConstructor) {	
    // Based on mockTable, create a softwood yield table
    CBM::TreeYieldTable yieldTable(mockTable, CBM::SpeciesType::Softwood);
    
    // The age interval is 5, maximum age is 95.
    auto yieldTableMaxAge = yieldTable.maxAge();	
    BOOST_CHECK_EQUAL(yieldTableMaxAge, 65);

    // The underlying volume vector is size of 96.
    auto yieldTableSize = yieldTable.yieldsAtEachAge().size();
    BOOST_CHECK_EQUAL(yieldTableSize, 66);	
}

BOOST_AUTO_TEST_CASE(TreeYieldTableProperty) {
    // Based on mockTable, create a softwood yield table.
    CBM::TreeYieldTable yieldTable(mockTable, CBM::SpeciesType::Softwood);	

    // Check the indexer[], from age 60, volume should be 282.00 until the age 95.
    for (int age = 60; age <= 65; age++) {
        auto volume = yieldTable[age];
        BOOST_CHECK_EQUAL(volume, 282.00);
    }

    // Check the total volume of the yield table.
    double totalVolume = 0.0;
    for (int age = 0; age <= yieldTable.maxAge(); age++) {
        MOJA_LOG_DEBUG << age << "," << yieldTable[age];
        totalVolume += yieldTable[age];
    }
    
    MOJA_LOG_DEBUG << "Total Volume: " << totalVolume;
    BOOST_CHECK_EQUAL(yieldTable.totalVolume(), totalVolume);
}

BOOST_AUTO_TEST_CASE(InterpolateVolumeAtEachAge) {
    // Based on mockTable, create a softwood yield table.
    CBM::TreeYieldTable yieldTable(mockTable, CBM::SpeciesType::Softwood);	
    
    // Check the interpolation algorithm.
    for (int i = 0; i <= 65; i++) {
        MOJA_LOG_DEBUG << i << "," << yieldTable[i];
        BOOST_CHECK_EQUAL(yieldTable[i], aVolumeInterplotted[i]);
    }		
=======
BOOST_AUTO_TEST_CASE(TreeYieldTable_constructor)
{	
	//based on mockTable, create a softwood yield table
	cbm::TreeYieldTable yieldTable(mockTable, cbm::SpeciesType::Softwood);
	
	//the age interval is 5, maximum age is 95
	auto yieldTableMaxAge = yieldTable.maxAge();	
	BOOST_CHECK_EQUAL(yieldTableMaxAge, 65);

	//the underlying volume vector is size of 96
	auto yieldTableSize = yieldTable.yieldsAtEachAge().size();
	BOOST_CHECK_EQUAL(yieldTableSize, 66);	
}

BOOST_AUTO_TEST_CASE(TreeYieldTable_property)
{
	//based on mockTable, create a softwood yield table
	cbm::TreeYieldTable yieldTable(mockTable, cbm::SpeciesType::Softwood);	

	//check the indexer[], from age 60, volume should be 282.00 until the age 95, 
	for (int age = 60; age <= 65; age++){
		auto volume = yieldTable[age];
		BOOST_CHECK_EQUAL(volume, 282.00);
	}

	//check the total volume of the yield table
	double totalVolume = 0.0;
	for (int age = 0; age <= 65; age+=5){
		//std::cout << age << "," << yieldTable[age] << std::endl;
		totalVolume += yieldTable[age];
	}
	std::cout << "Total Volume: " << totalVolume << std::endl;
	//BOOST_CHECK_EQUAL(yieldTable.totalVolume(), totalVolume);
}

BOOST_AUTO_TEST_CASE(InterpolateVolumeAtEachAge)
{
	//based on mockTable, create a softwood yield table
	cbm::TreeYieldTable yieldTable(mockTable, cbm::SpeciesType::Softwood);	
	
	//Check the inperplot algorithem
	for (int i = 0; i <= 65; i++){
		//std::cout << i << "," << yieldTable[i] << std::endl;
		BOOST_CHECK_EQUAL(yieldTable[i], aVolumeInterplotted[i]);
	}		
>>>>>>> 45b5fa39
}

BOOST_AUTO_TEST_SUITE_END();

struct TreeYieldTableTest2Fixture {
    std::vector<DynamicObject> mockTable;

    TreeYieldTableTest2Fixture() {
        for (int i = 0; i < 20; i++) {
            DynamicObject row({ { "age", i * 5 }, { "merchantable_volume", bVolumes[i] } });
            mockTable.push_back(row);
        }
    }
};

BOOST_FIXTURE_TEST_SUITE(TreeYieldTableTest2, TreeYieldTableTest2Fixture);

<<<<<<< HEAD
BOOST_AUTO_TEST_CASE(YieldTableAppendingLastVolumeData) {
    // Based on mockTable, create a softwood yield table.
    CBM::TreeYieldTable yieldTable(mockTable, CBM::SpeciesType::Softwood);

    // ZERO volumes at the end of the yield curve should be replaced by the last
    // non-zero value. After interploation, all of the value should be identical
    // as the last non-zero value.
    double lastValue = 282.00;
    for (int i = 65; i <= 95; i++){
        MOJA_LOG_DEBUG << i << "," << yieldTable[i];
        BOOST_CHECK_EQUAL(yieldTable[i], lastValue);
    }
=======
BOOST_AUTO_TEST_CASE(YieldTable_AppendingLastVolumeData)
{
	//based on mockTable, create a softwood yield table
	cbm::TreeYieldTable yieldTable(mockTable, cbm::SpeciesType::Softwood);

	//ZERO volumes at the end of the yield curve should be replaced by the last non-zero value.
	//after interploation, all of the value should be identical as the last non-zero value.
	double lastValue = 282.00;
	for (int i = 65; i <= 95; i++){
		//std::cout << i << "," << yieldTable[i] << std::endl;
		BOOST_CHECK_EQUAL(yieldTable[i], lastValue);
	}
>>>>>>> 45b5fa39
}

BOOST_AUTO_TEST_SUITE_END();

struct TreeYieldTableTest3Fixture {
    std::vector<DynamicObject> mockTable;

    TreeYieldTableTest3Fixture() {
        for (int i = 0; i < 25; i++) {
            DynamicObject row({ { "age", i * 5 }, { "merchantable_volume", cVolumes[i] } });
            mockTable.push_back(row);
        }
    }
};

BOOST_FIXTURE_TEST_SUITE(TreeYieldTableTest3, TreeYieldTableTest3Fixture);

<<<<<<< HEAD
BOOST_AUTO_TEST_CASE(YieldTableInterpolateLossCurve) {
    // Based on mockTable, create a softwood yield table.
    CBM::TreeYieldTable yieldTable(mockTable, CBM::SpeciesType::Softwood);
    
    // Maximum age is 120.
    BOOST_CHECK_EQUAL(yieldTable.maxAge(), 120);

    // Check the interpolation algorithm.
    for (int i = 0; i <= 120; i++) {
        MOJA_LOG_DEBUG << i << "," << yieldTable[i];
        BOOST_CHECK_EQUAL(yieldTable[i], cVolumeInterplotted[i]);
    }
=======
BOOST_AUTO_TEST_CASE(YieldTable_Interpolate_lossCurve)
{
	//based on mockTable, create a softwood yield table
	cbm::TreeYieldTable yieldTable(mockTable, cbm::SpeciesType::Softwood);
	
	//maximum age is 120
	BOOST_CHECK_EQUAL(yieldTable.maxAge(), 120);

	//Check the inperplot algorithem
	for (int i = 0; i <= 120; i++){
		//std::cout << i << "," << yieldTable[i] << std::endl;
		BOOST_CHECK_EQUAL(yieldTable[i], cVolumeInterplotted[i]);
	}
>>>>>>> 45b5fa39
}

BOOST_AUTO_TEST_SUITE_END();<|MERGE_RESOLUTION|>--- conflicted
+++ resolved
@@ -65,10 +65,9 @@
 
 BOOST_FIXTURE_TEST_SUITE(TreeYieldTableTests, TreeYieldTableTest1Fixture);
 
-<<<<<<< HEAD
 BOOST_AUTO_TEST_CASE(TreeYieldTableConstructor) {	
     // Based on mockTable, create a softwood yield table
-    CBM::TreeYieldTable yieldTable(mockTable, CBM::SpeciesType::Softwood);
+    cbm::TreeYieldTable yieldTable(mockTable, cbm::SpeciesType::Softwood);
     
     // The age interval is 5, maximum age is 95.
     auto yieldTableMaxAge = yieldTable.maxAge();	
@@ -81,7 +80,7 @@
 
 BOOST_AUTO_TEST_CASE(TreeYieldTableProperty) {
     // Based on mockTable, create a softwood yield table.
-    CBM::TreeYieldTable yieldTable(mockTable, CBM::SpeciesType::Softwood);	
+    cbm::TreeYieldTable yieldTable(mockTable, cbm::SpeciesType::Softwood);	
 
     // Check the indexer[], from age 60, volume should be 282.00 until the age 95.
     for (int age = 60; age <= 65; age++) {
@@ -102,60 +101,13 @@
 
 BOOST_AUTO_TEST_CASE(InterpolateVolumeAtEachAge) {
     // Based on mockTable, create a softwood yield table.
-    CBM::TreeYieldTable yieldTable(mockTable, CBM::SpeciesType::Softwood);	
+    cbm::TreeYieldTable yieldTable(mockTable, cbm::SpeciesType::Softwood);	
     
     // Check the interpolation algorithm.
     for (int i = 0; i <= 65; i++) {
         MOJA_LOG_DEBUG << i << "," << yieldTable[i];
         BOOST_CHECK_EQUAL(yieldTable[i], aVolumeInterplotted[i]);
     }		
-=======
-BOOST_AUTO_TEST_CASE(TreeYieldTable_constructor)
-{	
-	//based on mockTable, create a softwood yield table
-	cbm::TreeYieldTable yieldTable(mockTable, cbm::SpeciesType::Softwood);
-	
-	//the age interval is 5, maximum age is 95
-	auto yieldTableMaxAge = yieldTable.maxAge();	
-	BOOST_CHECK_EQUAL(yieldTableMaxAge, 65);
-
-	//the underlying volume vector is size of 96
-	auto yieldTableSize = yieldTable.yieldsAtEachAge().size();
-	BOOST_CHECK_EQUAL(yieldTableSize, 66);	
-}
-
-BOOST_AUTO_TEST_CASE(TreeYieldTable_property)
-{
-	//based on mockTable, create a softwood yield table
-	cbm::TreeYieldTable yieldTable(mockTable, cbm::SpeciesType::Softwood);	
-
-	//check the indexer[], from age 60, volume should be 282.00 until the age 95, 
-	for (int age = 60; age <= 65; age++){
-		auto volume = yieldTable[age];
-		BOOST_CHECK_EQUAL(volume, 282.00);
-	}
-
-	//check the total volume of the yield table
-	double totalVolume = 0.0;
-	for (int age = 0; age <= 65; age+=5){
-		//std::cout << age << "," << yieldTable[age] << std::endl;
-		totalVolume += yieldTable[age];
-	}
-	std::cout << "Total Volume: " << totalVolume << std::endl;
-	//BOOST_CHECK_EQUAL(yieldTable.totalVolume(), totalVolume);
-}
-
-BOOST_AUTO_TEST_CASE(InterpolateVolumeAtEachAge)
-{
-	//based on mockTable, create a softwood yield table
-	cbm::TreeYieldTable yieldTable(mockTable, cbm::SpeciesType::Softwood);	
-	
-	//Check the inperplot algorithem
-	for (int i = 0; i <= 65; i++){
-		//std::cout << i << "," << yieldTable[i] << std::endl;
-		BOOST_CHECK_EQUAL(yieldTable[i], aVolumeInterplotted[i]);
-	}		
->>>>>>> 45b5fa39
 }
 
 BOOST_AUTO_TEST_SUITE_END();
@@ -173,10 +125,9 @@
 
 BOOST_FIXTURE_TEST_SUITE(TreeYieldTableTest2, TreeYieldTableTest2Fixture);
 
-<<<<<<< HEAD
 BOOST_AUTO_TEST_CASE(YieldTableAppendingLastVolumeData) {
     // Based on mockTable, create a softwood yield table.
-    CBM::TreeYieldTable yieldTable(mockTable, CBM::SpeciesType::Softwood);
+    cbm::TreeYieldTable yieldTable(mockTable, cbm::SpeciesType::Softwood);
 
     // ZERO volumes at the end of the yield curve should be replaced by the last
     // non-zero value. After interploation, all of the value should be identical
@@ -186,20 +137,6 @@
         MOJA_LOG_DEBUG << i << "," << yieldTable[i];
         BOOST_CHECK_EQUAL(yieldTable[i], lastValue);
     }
-=======
-BOOST_AUTO_TEST_CASE(YieldTable_AppendingLastVolumeData)
-{
-	//based on mockTable, create a softwood yield table
-	cbm::TreeYieldTable yieldTable(mockTable, cbm::SpeciesType::Softwood);
-
-	//ZERO volumes at the end of the yield curve should be replaced by the last non-zero value.
-	//after interploation, all of the value should be identical as the last non-zero value.
-	double lastValue = 282.00;
-	for (int i = 65; i <= 95; i++){
-		//std::cout << i << "," << yieldTable[i] << std::endl;
-		BOOST_CHECK_EQUAL(yieldTable[i], lastValue);
-	}
->>>>>>> 45b5fa39
 }
 
 BOOST_AUTO_TEST_SUITE_END();
@@ -217,10 +154,9 @@
 
 BOOST_FIXTURE_TEST_SUITE(TreeYieldTableTest3, TreeYieldTableTest3Fixture);
 
-<<<<<<< HEAD
 BOOST_AUTO_TEST_CASE(YieldTableInterpolateLossCurve) {
     // Based on mockTable, create a softwood yield table.
-    CBM::TreeYieldTable yieldTable(mockTable, CBM::SpeciesType::Softwood);
+    cbm::TreeYieldTable yieldTable(mockTable, cbm::SpeciesType::Softwood);
     
     // Maximum age is 120.
     BOOST_CHECK_EQUAL(yieldTable.maxAge(), 120);
@@ -230,21 +166,6 @@
         MOJA_LOG_DEBUG << i << "," << yieldTable[i];
         BOOST_CHECK_EQUAL(yieldTable[i], cVolumeInterplotted[i]);
     }
-=======
-BOOST_AUTO_TEST_CASE(YieldTable_Interpolate_lossCurve)
-{
-	//based on mockTable, create a softwood yield table
-	cbm::TreeYieldTable yieldTable(mockTable, cbm::SpeciesType::Softwood);
-	
-	//maximum age is 120
-	BOOST_CHECK_EQUAL(yieldTable.maxAge(), 120);
-
-	//Check the inperplot algorithem
-	for (int i = 0; i <= 120; i++){
-		//std::cout << i << "," << yieldTable[i] << std::endl;
-		BOOST_CHECK_EQUAL(yieldTable[i], cVolumeInterplotted[i]);
-	}
->>>>>>> 45b5fa39
 }
 
 BOOST_AUTO_TEST_SUITE_END();