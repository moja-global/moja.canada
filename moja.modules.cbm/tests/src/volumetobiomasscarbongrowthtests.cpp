--- conflicted
+++ resolved
@@ -85,12 +85,11 @@
 };
     
 struct V2BCarbonGrowthFixture {
-<<<<<<< HEAD
-    CBM::PERDFactor swPf;
-    CBM::PERDFactor hwPf;
+    cbm::PERDFactor swPf;
+    cbm::PERDFactor hwPf;
     std::vector<DynamicObject> mockSWTable;
     std::vector<DynamicObject> mockHWTable;
-    std::shared_ptr<CBM::StandGrowthCurve> standGrowthCurve;
+    std::shared_ptr<cbm::StandGrowthCurve> standGrowthCurve;
 
     V2BCarbonGrowthFixture() {
         swPf.setDefaultValue(swPerdFactors);
@@ -108,88 +107,37 @@
             mockHWTable.push_back(row);
         }
 
-        standGrowthCurve = std::make_shared<CBM::StandGrowthCurve>(101);
+        standGrowthCurve = std::make_shared<cbm::StandGrowthCurve>(101);
 
         // Based on mockTable, create a softwood yield table.
-        auto swYieldTable = std::make_shared<CBM::TreeYieldTable>(
-            mockSWTable, CBM::SpeciesType::Softwood);
-
-        auto hwYieldTable = std::make_shared<CBM::TreeYieldTable>(
-            mockHWTable, CBM::SpeciesType::Hardwood);
+        auto swYieldTable = std::make_shared<cbm::TreeYieldTable>(
+            mockSWTable, cbm::SpeciesType::Softwood);
+
+        auto hwYieldTable = std::make_shared<cbm::TreeYieldTable>(
+            mockHWTable, cbm::SpeciesType::Hardwood);
 
         standGrowthCurve->addYieldTable(swYieldTable);
         standGrowthCurve->addYieldTable(hwYieldTable);
 
         // Add softwood PERD factor
-        auto swPerdFactor = std::make_unique<CBM::PERDFactor>();
+        auto swPerdFactor = std::make_unique<cbm::PERDFactor>();
         swPerdFactor->setDefaultValue(swPerdFactors);
-        standGrowthCurve->setPERDFactor(std::move(swPerdFactor), CBM::SpeciesType::Softwood);
+        standGrowthCurve->setPERDFactor(std::move(swPerdFactor), cbm::SpeciesType::Softwood);
 
         // Add hardwood PERD factor
-        auto hwPerdFactor = std::make_unique<CBM::PERDFactor>();
+        auto hwPerdFactor = std::make_unique<cbm::PERDFactor>();
         hwPerdFactor->setDefaultValue(hwPerdFactors);
-        standGrowthCurve->setPERDFactor(std::move(hwPerdFactor), CBM::SpeciesType::Hardwood);
+        standGrowthCurve->setPERDFactor(std::move(hwPerdFactor), cbm::SpeciesType::Hardwood);
 
         standGrowthCurve->processStandYieldTables();
     }
-=======
-	cbm::PERDFactor swPf;
-	cbm::PERDFactor hwPf;
-	std::vector<DynamicObject> mockTableOne;
-	std::vector<DynamicObject> mockTableTwo;
-	std::shared_ptr<cbm::StandGrowthCurve> standGrowthCurve;
-
-	V2BCarbonGrowthFixture(){
-		swPf.setDefaultValue(swPerdFactors);
-		hwPf.setDefaultValue(hwPerdFactors);
-
-		// build softwood table
-		for (int i = 0; i < 14; i++) {
-			DynamicObject row({ { "age", i * 5 }, { "merchantable_volume", aVolumes[i] } });
-			mockTableOne.push_back(row);
-		}
-
-		//build hardwood table
-		for (int i = 0; i < 25; i++) {
-			DynamicObject row({ { "age", i * 5 }, { "merchantable_volume", cVolumes[i] } });
-			mockTableTwo.push_back(row);
-		}
-
-		standGrowthCurve = std::make_shared<cbm::StandGrowthCurve>(101);
-
-		//based on mockTable, create a softwood yield table
-		auto swYieldTable = std::make_shared<cbm::TreeYieldTable>(mockTableOne, cbm::SpeciesType::Softwood);
-		auto hwYieldTable = std::make_shared<cbm::TreeYieldTable>(mockTableTwo, cbm::SpeciesType::Hardwood);
-
-		standGrowthCurve->addYieldTable(swYieldTable);
-		standGrowthCurve->addYieldTable(hwYieldTable);
-
-		//add softwood PERD factor
-		auto swPerdFactor = std::make_unique<cbm::PERDFactor>();
-		swPerdFactor->setDefaultValue(swPerdFactors);
-		standGrowthCurve->setPERDFactor(std::move(swPerdFactor), cbm::SpeciesType::Softwood);
-
-		//add hardwood PERD factor
-		auto hwPerdFactor = std::make_unique<cbm::PERDFactor>();
-		hwPerdFactor->setDefaultValue(hwPerdFactors);
-		standGrowthCurve->setPERDFactor(std::move(hwPerdFactor), cbm::SpeciesType::Hardwood);
-
-		standGrowthCurve->processStandYieldTables();
-	}
->>>>>>> 45b5fa39
 };
 
 BOOST_FIXTURE_TEST_SUITE(VolumeToBiomassConverterTests, V2BCarbonGrowthFixture);
 
-<<<<<<< HEAD
 BOOST_AUTO_TEST_CASE(VolumeToBiomassCarbonGrowthConstructor) {
     // Check softwood component carbon at each age.
-    auto volumeToBioGrowth = std::make_shared<CBM::VolumeToBiomassCarbonGrowth>();
-=======
-BOOST_AUTO_TEST_CASE(VolumeToBiomassCarbonGrowth_Constructor){
-	//check softwood component carbon at each age
-	std::shared_ptr<cbm::VolumeToBiomassCarbonGrowth> volumeToBioGrowth = std::make_shared<cbm::VolumeToBiomassCarbonGrowth>();
->>>>>>> 45b5fa39
+    auto volumeToBioGrowth = std::make_shared<cbm::VolumeToBiomassCarbonGrowth>();
 
     // After the default construction, try to get the stand growth curve.
     bool findARandomCurve = volumeToBioGrowth->isBiomassCarbonCurveAvailable(101);
@@ -197,16 +145,9 @@
     BOOST_CHECK(findARandomCurve == false);	
 }
 
-<<<<<<< HEAD
 BOOST_AUTO_TEST_CASE(GenerateBiomassCarbonCurve) {	
-    auto volumeToBioGrowth = std::make_shared<CBM::VolumeToBiomassCarbonGrowth>();
+    auto volumeToBioGrowth = std::make_shared<cbm::VolumeToBiomassCarbonGrowth>();
     volumeToBioGrowth->generateBiomassCarbonCurve(standGrowthCurve);
-=======
-BOOST_AUTO_TEST_CASE(generateBiomassCarbonCurve){	
-	std::shared_ptr<cbm::VolumeToBiomassCarbonGrowth> volumeToBioGrowth = std::make_shared<cbm::VolumeToBiomassCarbonGrowth>();
-
-	volumeToBioGrowth->generateBiomassCarbonCurve(standGrowthCurve);
->>>>>>> 45b5fa39
 
     // Try to get the newly generated the biomass carbon curve.
     bool findARandomCurve = volumeToBioGrowth->isBiomassCarbonCurveAvailable(101);
@@ -214,12 +155,11 @@
     BOOST_CHECK(findARandomCurve == true);
 }
 
-<<<<<<< HEAD
 BOOST_AUTO_TEST_CASE(GetAGBiomassIncrements) {	
-    auto volumeToBioGrowth = std::make_shared<CBM::VolumeToBiomassCarbonGrowth>();
+    auto volumeToBioGrowth = std::make_shared<cbm::VolumeToBiomassCarbonGrowth>();
     volumeToBioGrowth->generateBiomassCarbonCurve(standGrowthCurve);
     int growthCurveID = 101;
-    std::shared_ptr<CBM::AboveGroundBiomassCarbonIncrement> agIncrement = nullptr;	
+    std::shared_ptr<cbm::AboveGroundBiomassCarbonIncrement> agIncrement = nullptr;	
 
     for (int age = 100; age < 125; age++) {
         agIncrement = volumeToBioGrowth->getAGBiomassCarbonIncrements(growthCurveID, age);
@@ -254,7 +194,7 @@
 }
 
 BOOST_AUTO_TEST_CASE(GetBGBiomassIncrements) {	
-    auto volumeToBioGrowth = std::make_shared<CBM::VolumeToBiomassCarbonGrowth>();
+    auto volumeToBioGrowth = std::make_shared<cbm::VolumeToBiomassCarbonGrowth>();
     volumeToBioGrowth->generateBiomassCarbonCurve(standGrowthCurve);	
 
     // Assign the pool initial value same as CBM initial pool values, which is
@@ -266,8 +206,8 @@
     double standHWCoarseRootsCarbon = cbmBiomassPools[1][5];
     double standHWFineRootsCarbon = cbmBiomassPools[1][6];
 
-    std::shared_ptr<CBM::RootBiomassCarbonIncrement> bgIncrement = nullptr;
-    std::shared_ptr<CBM::AboveGroundBiomassCarbonIncrement> agIncrement = nullptr;
+    std::shared_ptr<cbm::RootBiomassCarbonIncrement> bgIncrement = nullptr;
+    std::shared_ptr<cbm::AboveGroundBiomassCarbonIncrement> agIncrement = nullptr;
     int growthCurveID = 101;
 
     for (int age = 100; age < 125; age++) {
@@ -308,99 +248,6 @@
         BOOST_CHECK_EQUAL(std::round(cbmHWCoarseRoot - standHWCoarseRootsCarbon), 0);
         BOOST_CHECK_EQUAL(std::round(cbmHWFineRoot - standHWFineRootsCarbon), 0);
     }
-=======
-BOOST_AUTO_TEST_CASE(getAGBiomassIncrements){	
-	std::shared_ptr<cbm::VolumeToBiomassCarbonGrowth> volumeToBioGrowth = std::make_shared<cbm::VolumeToBiomassCarbonGrowth>();
-	volumeToBioGrowth->generateBiomassCarbonCurve(standGrowthCurve);
-	int growthCurveID = 101;
-	std::shared_ptr<cbm::AboveGroundBiomassCarbonIncrement> agIncrement = nullptr;	
-
-	for (int age = 100; age < 125; age++){
-		agIncrement = volumeToBioGrowth->getAGBiomassCarbonIncrements(growthCurveID, age);
-		double cbmSoftwoodMerch = cbmagIncrements[age - 100][0];
-		double cbmSoftwoodOther = cbmagIncrements[age - 100][1];
-		double cbmSoftwoodFoliage = cbmagIncrements[age - 100][2];
-		double cbmHardwoodMerch = cbmagIncrements[age - 100][3];
-		double cbmHardwoodOther = cbmagIncrements[age - 100][4];
-		double cbmHardwoodFoliage = cbmagIncrements[age - 100][5];
-
-		double mojaSoftwoodMerch = agIncrement->softwoodMerch();
-		double mojaSoftwoodOther = agIncrement->softwoodOther();
-		double mojaSoftwoodFoliage = agIncrement->softwoodFoliage();
-		double mojaHardwoodMerch = agIncrement->hardwoodMerch();
-		double mojaHardwoodOther = agIncrement->hardwoodOther();
-		double mojaHardwoodFoliage = agIncrement->hardwoodFoliage();		
-#if 0
-		std::cout << mojaSoftwoodMerch << ",\t" << cbmSoftwoodMerch << "\tDIff: " << (mojaSoftwoodMerch - cbmSoftwoodMerch) << std::endl;
-		std::cout << mojaSoftwoodOther << ",\t" << cbmSoftwoodOther << "\tDIff: " << (mojaSoftwoodOther - cbmSoftwoodOther) << std::endl;
-		std::cout << mojaSoftwoodFoliage << ",\t" << cbmSoftwoodFoliage << "\tDIff: " << (mojaSoftwoodFoliage - cbmSoftwoodFoliage) << std::endl;
-		std::cout << mojaHardwoodMerch << ",\t" << cbmHardwoodMerch << "\tDIff: " << (mojaHardwoodMerch - cbmHardwoodMerch) << std::endl;
-		std::cout << mojaHardwoodOther << ",\t" << cbmHardwoodOther << "\tDIff: " << (mojaHardwoodOther - cbmHardwoodOther) << std::endl;
-		std::cout << mojaHardwoodFoliage << ",\t" << cbmHardwoodFoliage << "\tDIff: " << (mojaHardwoodFoliage - cbmHardwoodFoliage) << std::endl;
-#endif
-		BOOST_CHECK_EQUAL(std::round(mojaSoftwoodMerch - cbmSoftwoodMerch), 0);
-		BOOST_CHECK_EQUAL(std::round(mojaSoftwoodOther - cbmSoftwoodOther), 0);
-		BOOST_CHECK_EQUAL(std::round(mojaSoftwoodFoliage - cbmSoftwoodFoliage), 0);
-		BOOST_CHECK_EQUAL(std::round(mojaHardwoodMerch - cbmHardwoodMerch), 0);
-		BOOST_CHECK_EQUAL(std::round(mojaHardwoodOther - cbmHardwoodOther), 0);
-		BOOST_CHECK_EQUAL(std::round(mojaHardwoodFoliage - cbmHardwoodFoliage), 0);
-	}
-}
-
-
-BOOST_AUTO_TEST_CASE(getBGBiomassIncrements){	
-	std::shared_ptr<cbm::VolumeToBiomassCarbonGrowth> volumeToBioGrowth = std::make_shared<cbm::VolumeToBiomassCarbonGrowth>();
-	volumeToBioGrowth->generateBiomassCarbonCurve(standGrowthCurve);	
-
-	//assign the pool initial value same as CBM initial pool values, which is the stand growth start point
-	double totalSWAgCarbon = cbmBiomassPools[0][1] + cbmBiomassPools[0][2] + cbmBiomassPools[0][3] + cbmBiomassPools[0][4];
-	double standSWCoarseRootsCarbon = cbmBiomassPools[0][5];
-	double standSWFineRootsCarbon = cbmBiomassPools[0][6];
-	double totalHWAgCarbon = cbmBiomassPools[1][1] + cbmBiomassPools[1][2] + cbmBiomassPools[1][3] + cbmBiomassPools[1][4];
-	double standHWCoarseRootsCarbon = cbmBiomassPools[1][5];;
-	double standHWFineRootsCarbon = cbmBiomassPools[1][6];;
-
-	std::shared_ptr<cbm::RootBiomassCarbonIncrement> bgIncrement = nullptr;
-	std::shared_ptr<cbm::AboveGroundBiomassCarbonIncrement> agIncrement = nullptr;
-	int growthCurveID = 101;
-
-	for (int age = 100; age < 125; age++){
-		agIncrement = volumeToBioGrowth->getAGBiomassCarbonIncrements(growthCurveID, age);
-
-		double mojaSoftwoodMerch = agIncrement->softwoodMerch();
-		double mojaSoftwoodOther = agIncrement->softwoodOther();
-		double mojaSoftwoodFoliage = agIncrement->softwoodFoliage();
-		double mojaHardwoodMerch = agIncrement->hardwoodMerch();
-		double mojaHardwoodOther = agIncrement->hardwoodOther();
-		double mojaHardwoodFoliage = agIncrement->hardwoodFoliage();
-
-		totalSWAgCarbon += (mojaSoftwoodMerch + mojaSoftwoodOther + mojaSoftwoodFoliage);
-		totalHWAgCarbon += (mojaHardwoodMerch + mojaHardwoodOther + mojaHardwoodFoliage);
-
-		bgIncrement = volumeToBioGrowth->getBGBiomassCarbonIncrements(totalSWAgCarbon, standSWCoarseRootsCarbon, standSWFineRootsCarbon, totalHWAgCarbon, standHWCoarseRootsCarbon, standHWFineRootsCarbon);
-
-		double cbmSWCoarseRoot = cbmRootCarbon[age - 100][0];
-		double cbmSWFineRoot = cbmRootCarbon[age - 100][1];
-		double cbmHWCoarseRoot = cbmRootCarbon[age - 100][2];
-		double cbmHWFineRoot = cbmRootCarbon[age - 100][3];
-
-		//get MOJA root increment/changes
-		standSWCoarseRootsCarbon += bgIncrement->softwoodCoarseRoots();
-		standSWFineRootsCarbon += bgIncrement->softwoodFineRoots();
-		standHWCoarseRootsCarbon += bgIncrement->hardwoodCoarseRoots();
-		standHWFineRootsCarbon += bgIncrement->hardwoodFineRoots();
-#if 0
-		std::cout << standSWCoarseRootsCarbon << ",\t" << cbmSWCoarseRoot << "\tDIff: " << (standSWCoarseRootsCarbon - cbmSWCoarseRoot) << std::endl;
-		std::cout << standSWFineRootsCarbon << ",\t" << cbmSWFineRoot << "\tDIff: " << (standSWFineRootsCarbon - cbmSWFineRoot) << std::endl;     
-		std::cout << standHWCoarseRootsCarbon << ",\t" << cbmHWCoarseRoot << "\tDIff: " << (standHWCoarseRootsCarbon - cbmHWCoarseRoot) << std::endl;
-		std::cout << standHWFineRootsCarbon << ",\t" << cbmHWFineRoot << "\tDIff: " << (standHWFineRootsCarbon - cbmHWFineRoot) << std::endl;     
-#endif
-		BOOST_CHECK_EQUAL(std::round(cbmSWCoarseRoot - standSWCoarseRootsCarbon), 0);
-		BOOST_CHECK_EQUAL(std::round(cbmSWFineRoot - standSWFineRootsCarbon), 0);
-		BOOST_CHECK_EQUAL(std::round(cbmHWCoarseRoot - standHWCoarseRootsCarbon), 0);
-		BOOST_CHECK_EQUAL(std::round(cbmHWFineRoot - standHWFineRootsCarbon), 0);
-	}
->>>>>>> 45b5fa39
 }
 
 BOOST_AUTO_TEST_SUITE_END();