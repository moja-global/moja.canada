--- conflicted
+++ resolved
@@ -74,212 +74,117 @@
 
 BOOST_FIXTURE_TEST_SUITE(StandGrowthCurveTests, StandGrowthCurveFixture);
 
-<<<<<<< HEAD
 BOOST_AUTO_TEST_CASE(StandGrowthCurveConstructorDefault) {
     // Create a stand growth curve with the growth curve ID as 101.
-    CBM::StandGrowthCurve testCurve(101);
-=======
-BOOST_AUTO_TEST_CASE(StandGrowthCurve_constructor_Default){
-	//create a stand growth curve with the growth curve ID as 101
-	cbm::StandGrowthCurve testCurve(101);
->>>>>>> 45b5fa39
+    cbm::StandGrowthCurve testCurve(101);
 
     // Check the id, default age.
     auto gcId = testCurve.standGrowthCurveID();
     BOOST_CHECK_EQUAL(gcId, 101);
 
-<<<<<<< HEAD
     // No yield tabled added, max stand age is 0, there are no softwood and hardwood components.
     BOOST_CHECK_EQUAL(testCurve.standMaxAge(), 0);
-    BOOST_CHECK(!testCurve.hasYieldComponent(CBM::SpeciesType::Softwood));
-    BOOST_CHECK(!testCurve.hasYieldComponent(CBM::SpeciesType::Hardwood));
+    BOOST_CHECK(!testCurve.hasYieldComponent(cbm::SpeciesType::Softwood));
+    BOOST_CHECK(!testCurve.hasYieldComponent(cbm::SpeciesType::Hardwood));
 }
 
 // Test stand growth curve with softwood and hardwood components.
 BOOST_AUTO_TEST_CASE(StandGrowthCurveConstructorSWHW) {
     // Create a stand growth curve with the growth curve ID as 101.
-    CBM::StandGrowthCurve testCurve(101);
+    cbm::StandGrowthCurve testCurve(101);
 
     // Add softwood yield table.
-    auto swTreeYieldTable = std::make_shared<CBM::TreeYieldTable>(
-        mockSWTable, CBM::SpeciesType::Softwood);
+    auto swTreeYieldTable = std::make_shared<cbm::TreeYieldTable>(
+        mockSWTable, cbm::SpeciesType::Softwood);
     testCurve.addYieldTable(swTreeYieldTable);
 
     // Add softwood PERD factor.
-    auto swPerdFactor = std::make_unique<CBM::PERDFactor>();
+    auto swPerdFactor = std::make_unique<cbm::PERDFactor>();
     swPerdFactor->setDefaultValue(swPerdFactors);
-    testCurve.setPERDFactor(std::move(swPerdFactor), CBM::SpeciesType::Softwood);
+    testCurve.setPERDFactor(std::move(swPerdFactor), cbm::SpeciesType::Softwood);
 
     // With softwood yield table and PERD factor, which means having softwood components.
-    BOOST_CHECK(testCurve.hasYieldComponent(CBM::SpeciesType::Softwood));
+    BOOST_CHECK(testCurve.hasYieldComponent(cbm::SpeciesType::Softwood));
 
     // Add hardwood PERD factor.
-    auto hwPerdFactor = std::make_unique<CBM::PERDFactor>();
+    auto hwPerdFactor = std::make_unique<cbm::PERDFactor>();
     hwPerdFactor->setDefaultValue(hwPerdFactors);	
-    testCurve.setPERDFactor(std::move(hwPerdFactor), CBM::SpeciesType::Hardwood);
+    testCurve.setPERDFactor(std::move(hwPerdFactor), cbm::SpeciesType::Hardwood);
 
     // No hardwood yield table, even there is hardwood PERD factor, there is no hardwood component.
-    BOOST_CHECK(!testCurve.hasYieldComponent(CBM::SpeciesType::Hardwood));
+    BOOST_CHECK(!testCurve.hasYieldComponent(cbm::SpeciesType::Hardwood));
 
     // Add hardwood yield table now.
-    auto hwTreeYieldTable = std::make_shared<CBM::TreeYieldTable>(
-        mockHWTable, CBM::SpeciesType::Hardwood);
+    auto hwTreeYieldTable = std::make_shared<cbm::TreeYieldTable>(
+        mockHWTable, cbm::SpeciesType::Hardwood);
     testCurve.addYieldTable(hwTreeYieldTable);
 
     // With hardwood yield table and hardwood PERD factor. There is hardwood component.
-    BOOST_CHECK(testCurve.hasYieldComponent(CBM::SpeciesType::Hardwood));
+    BOOST_CHECK(testCurve.hasYieldComponent(cbm::SpeciesType::Hardwood));
 }
 
 // Test add two yield tables to a stand component (SW).
 BOOST_AUTO_TEST_CASE(AddYieldTableSW) {
     // Create a stand growth curve with the growth curve ID as 101.
-    CBM::StandGrowthCurve testCurve(102);
-=======
-	//no yield tabled added, max stand age is 0, there are no softwood and hardwood components
-	BOOST_CHECK_EQUAL(testCurve.standMaxAge(), 0);
-	BOOST_CHECK(testCurve.hasYieldComponent(cbm::SpeciesType::Softwood) == false);
-	BOOST_CHECK(testCurve.hasYieldComponent(cbm::SpeciesType::Hardwood) == false);
-}
-
-//test stand growth curve with softwood and hardwood components
-BOOST_AUTO_TEST_CASE(StandGrowthCurve_constructor_SW_HW){
-	//create a stand growth curve with the growth curve ID as 101
-	cbm::StandGrowthCurve testCurve(101);
-
-	//add softwood yield table		
-	auto swTreeYieldTable = std::make_shared<cbm::TreeYieldTable>(mockTableOne, cbm::SpeciesType::Softwood);
-	testCurve.addYieldTable(swTreeYieldTable);
-
-	//add softwood PERD factor
-	auto swPerdFactor = std::make_unique<cbm::PERDFactor>();
-	swPerdFactor->setDefaultValue(swPerdFactors);
-	testCurve.setPERDFactor(std::move(swPerdFactor), cbm::SpeciesType::Softwood);
-
-	//with softwood yield table and PERD factor, which means having softwood components
-	BOOST_CHECK(testCurve.hasYieldComponent(cbm::SpeciesType::Softwood));
-
-	//add hardwood PERD factor
-	auto hwPerdFactor = std::make_unique<cbm::PERDFactor>();
-	hwPerdFactor->setDefaultValue(hwPerdFactors);	
-	testCurve.setPERDFactor(std::move(hwPerdFactor), cbm::SpeciesType::Hardwood);
-
-	//no hardwood yield table, even there is hardwood PERD factor, there is no hardwood component
-	BOOST_CHECK(testCurve.hasYieldComponent(cbm::SpeciesType::Hardwood) == false);
-
-	//add hardwood yield table now		
-	auto hwTreeYieldTable = std::make_shared<cbm::TreeYieldTable>(mockTableTwo, cbm::SpeciesType::Hardwood);
-	testCurve.addYieldTable(hwTreeYieldTable);
-
-	//with hardwood yield table and hardwood PERD factor. There is hardwood component.
-	BOOST_CHECK(testCurve.hasYieldComponent(cbm::SpeciesType::Hardwood));
-}
-
-//test add two yiled tables to a stand component (SW)
-BOOST_AUTO_TEST_CASE(addYieldTable_SW){
-	//create a stand growth curve with the growth curve ID as 101
-	cbm::StandGrowthCurve testCurve(102);
->>>>>>> 45b5fa39
+    cbm::StandGrowthCurve testCurve(102);
 
     // Check the id, default age.
     auto gcId = testCurve.standGrowthCurveID();	
 
-<<<<<<< HEAD
     // Add softwood yield table one.
-    auto swTreeYieldTable = std::make_shared<CBM::TreeYieldTable>(
-        mockSWTable, CBM::SpeciesType::Softwood);
+    auto swTreeYieldTable = std::make_shared<cbm::TreeYieldTable>(
+        mockSWTable, cbm::SpeciesType::Softwood);
     testCurve.addYieldTable(swTreeYieldTable);
 
     // Add softwood yield table one.
-    swTreeYieldTable = std::make_shared<CBM::TreeYieldTable>(
-        mockHWTable, CBM::SpeciesType::Softwood);
+    swTreeYieldTable = std::make_shared<cbm::TreeYieldTable>(
+        mockHWTable, cbm::SpeciesType::Softwood);
     testCurve.addYieldTable(swTreeYieldTable);
 
     // Add softwood PERD factor.
-    auto swPerdFactor = std::make_unique<CBM::PERDFactor>();
+    auto swPerdFactor = std::make_unique<cbm::PERDFactor>();
     swPerdFactor->setDefaultValue(swPerdFactors);
-    testCurve.setPERDFactor(std::move(swPerdFactor), CBM::SpeciesType::Softwood);
+    testCurve.setPERDFactor(std::move(swPerdFactor), cbm::SpeciesType::Softwood);
 
     // With softwood yield table and PERD factor, which means having softwood components.
-    BOOST_CHECK(testCurve.hasYieldComponent(CBM::SpeciesType::Softwood));
-    BOOST_CHECK(!testCurve.hasYieldComponent(CBM::SpeciesType::Hardwood));	
+    BOOST_CHECK(testCurve.hasYieldComponent(cbm::SpeciesType::Softwood));
+    BOOST_CHECK(!testCurve.hasYieldComponent(cbm::SpeciesType::Hardwood));	
 }
 
 // Test one component (HW) only stand growth curve.
 BOOST_AUTO_TEST_CASE(AddYieldTableHW) {
     // Create a stand growth curve with the growth curve ID as 101.
-    CBM::StandGrowthCurve testCurve(103);
-=======
-	//add softwood yield table one
-	auto swTreeYieldTable = std::make_shared<cbm::TreeYieldTable>(mockTableOne, cbm::SpeciesType::Softwood);
-	testCurve.addYieldTable(swTreeYieldTable);
-
-	//add softwood yield table one
-	swTreeYieldTable = std::make_shared<cbm::TreeYieldTable>(mockTableTwo, cbm::SpeciesType::Softwood);
-	testCurve.addYieldTable(swTreeYieldTable);
-
-	//add softwood PERD factor
-	auto swPerdFactor = std::make_unique<cbm::PERDFactor>();
-	swPerdFactor->setDefaultValue(swPerdFactors);
-	testCurve.setPERDFactor(std::move(swPerdFactor), cbm::SpeciesType::Softwood);
-
-	//with softwood yield table and PERD factor, which means having softwood components	
-	BOOST_CHECK(testCurve.hasYieldComponent(cbm::SpeciesType::Softwood));
-	BOOST_CHECK(testCurve.hasYieldComponent(cbm::SpeciesType::Hardwood) == false);	
-}
-
-//test one component (HW) only stand growth curve
-BOOST_AUTO_TEST_CASE(addYieldTable_HW){
-	//create a stand growth curve with the growth curve ID as 101
-	cbm::StandGrowthCurve testCurve(103);
->>>>>>> 45b5fa39
+    cbm::StandGrowthCurve testCurve(103);
 
     // Check the id, default age.
     auto gcId = testCurve.standGrowthCurveID();
     BOOST_CHECK_EQUAL(gcId, 103);
 
-<<<<<<< HEAD
     // Add hardwood yield table - mock table two.
-    auto treeYieldTable = std::make_shared<CBM::TreeYieldTable>(
-        mockHWTable, CBM::SpeciesType::Hardwood);
+    auto treeYieldTable = std::make_shared<cbm::TreeYieldTable>(
+        mockHWTable, cbm::SpeciesType::Hardwood);
     testCurve.addYieldTable(treeYieldTable);
 
     // Add hardwood PERD factor.
-    auto perdFactor = std::make_unique<CBM::PERDFactor>();
+    auto perdFactor = std::make_unique<cbm::PERDFactor>();
     perdFactor->setDefaultValue(swPerdFactors);
-    testCurve.setPERDFactor(std::move(perdFactor), CBM::SpeciesType::Hardwood);
+    testCurve.setPERDFactor(std::move(perdFactor), cbm::SpeciesType::Hardwood);
 
     // With hardwood yield table and PERD factor, which means having hardwood components.
-    BOOST_CHECK(testCurve.hasYieldComponent(CBM::SpeciesType::Hardwood));
+    BOOST_CHECK(testCurve.hasYieldComponent(cbm::SpeciesType::Hardwood));
 
     // There is no softwood component.
-    BOOST_CHECK(!testCurve.hasYieldComponent(CBM::SpeciesType::Softwood));
-=======
-	//add hardwood yield table - mock table two
-	auto treeYieldTable = std::make_shared<cbm::TreeYieldTable>(mockTableTwo, cbm::SpeciesType::Hardwood);
-	testCurve.addYieldTable(treeYieldTable);
-
-	//add hardwood PERD factor
-	auto perdFactor = std::make_unique<cbm::PERDFactor>();
-	perdFactor->setDefaultValue(swPerdFactors);
-	testCurve.setPERDFactor(std::move(perdFactor), cbm::SpeciesType::Hardwood);
-
-	//with hardwood yield table and PERD factor, which means having hardwood components
-	BOOST_CHECK(testCurve.hasYieldComponent(cbm::SpeciesType::Hardwood));
-
-	//there is no softwood component
-	BOOST_CHECK(testCurve.hasYieldComponent(cbm::SpeciesType::Softwood) == false);
->>>>>>> 45b5fa39
+    BOOST_CHECK(!testCurve.hasYieldComponent(cbm::SpeciesType::Softwood));
 }
 
 BOOST_AUTO_TEST_SUITE_END();
 
 struct TestStandGrowthCurveFixture {
-<<<<<<< HEAD
     std::vector<DynamicObject> mockSWTable;
     std::vector<DynamicObject> mockHWTable;
 
     // Create a stand growth curve with the growth curve ID as 101.
-    CBM::StandGrowthCurve testCurve;
+    cbm::StandGrowthCurve testCurve;
 
     TestStandGrowthCurveFixture() {
         // Build softwood table.
@@ -295,70 +200,28 @@
         }
 
         // Add softwood yield table.
-        auto swTreeYieldTable = std::make_shared<CBM::TreeYieldTable>(
-            mockSWTable, CBM::SpeciesType::Softwood);
+        auto swTreeYieldTable = std::make_shared<cbm::TreeYieldTable>(
+            mockSWTable, cbm::SpeciesType::Softwood);
         testCurve.addYieldTable(swTreeYieldTable);
 
         // Add softwood PERD factor.
-        auto swPerdFactor = std::make_unique<CBM::PERDFactor>();
+        auto swPerdFactor = std::make_unique<cbm::PERDFactor>();
         swPerdFactor->setDefaultValue(swPerdFactors);
-        testCurve.setPERDFactor(std::move(swPerdFactor), CBM::SpeciesType::Softwood);
+        testCurve.setPERDFactor(std::move(swPerdFactor), cbm::SpeciesType::Softwood);
 
         // Add hardwood PERD factor.
-        auto hwPerdFactor = std::make_unique<CBM::PERDFactor>();
+        auto hwPerdFactor = std::make_unique<cbm::PERDFactor>();
         hwPerdFactor->setDefaultValue(hwPerdFactors);
-        testCurve.setPERDFactor(std::move(hwPerdFactor), CBM::SpeciesType::Hardwood);
+        testCurve.setPERDFactor(std::move(hwPerdFactor), cbm::SpeciesType::Hardwood);
 
         // Add hardwood yield table now.
-        auto hwTreeYieldTable = std::make_shared<CBM::TreeYieldTable>(
-            mockHWTable, CBM::SpeciesType::Hardwood);
+        auto hwTreeYieldTable = std::make_shared<cbm::TreeYieldTable>(
+            mockHWTable, cbm::SpeciesType::Hardwood);
         testCurve.addYieldTable(hwTreeYieldTable);
 
         // Process the yield tables.
         testCurve.processStandYieldTables();
     }
-=======
-	std::vector<DynamicObject> mockTableOne;
-	std::vector<DynamicObject> mockTableTwo;
-
-	//create a stand growth curve with the growth curve ID as 101
-	cbm::StandGrowthCurve testCurve;
-
-	TestStandGrowthCurveFixture() {
-		// build softwood table
-		for (int i = 0; i < 14; i++) {
-			DynamicObject row({ { "age", i * 5 }, { "merchantable_volume", aVolumes[i] } });
-			mockTableOne.push_back(row);
-		}
-
-		//build hardwood table
-		for (int i = 0; i < 25; i++) {
-			DynamicObject row({ { "age", i * 5 }, { "merchantable_volume", cVolumes[i] } });
-			mockTableTwo.push_back(row);
-		}
-
-		//add softwood yield table		
-		auto swTreeYieldTable = std::make_shared<cbm::TreeYieldTable>(mockTableOne, cbm::SpeciesType::Softwood);
-		testCurve.addYieldTable(swTreeYieldTable);
-
-		//add softwood PERD factor
-		auto swPerdFactor = std::make_unique<cbm::PERDFactor>();
-		swPerdFactor->setDefaultValue(swPerdFactors);
-		testCurve.setPERDFactor(std::move(swPerdFactor), cbm::SpeciesType::Softwood);
-
-		//add hardwood PERD factor
-		auto hwPerdFactor = std::make_unique<cbm::PERDFactor>();
-		hwPerdFactor->setDefaultValue(hwPerdFactors);
-		testCurve.setPERDFactor(std::move(hwPerdFactor), cbm::SpeciesType::Hardwood);
-
-		//add hardwood yield table now		
-		auto hwTreeYieldTable = std::make_shared<cbm::TreeYieldTable>(mockTableTwo, cbm::SpeciesType::Hardwood);
-		testCurve.addYieldTable(hwTreeYieldTable);
-
-		//process the yield tables
-		testCurve.processStandYieldTables();
-	}
->>>>>>> 45b5fa39
 };
 
 BOOST_FIXTURE_TEST_SUITE(StandGrowthCurveFunctionTests, TestStandGrowthCurveFixture);
