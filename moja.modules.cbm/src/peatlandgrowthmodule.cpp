#include "moja/modules/cbm/cbmdecaymodule.h"
#include "moja/logging.h"

#include "moja/modules/cbm/peatlandgrowthmodule.h"
#include "moja/modules/cbm/printpools.h"

namespace moja {
namespace modules {
namespace cbm {

	void PeatlandGrowthModule::configure(const DynamicObject& config) { }

	void PeatlandGrowthModule::subscribe(NotificationCenter& notificationCenter) {
		notificationCenter.subscribe(signals::LocalDomainInit, &PeatlandGrowthModule::onLocalDomainInit, *this);
		notificationCenter.subscribe(signals::TimingInit, &PeatlandGrowthModule::onTimingInit, *this);
		notificationCenter.subscribe(signals::TimingStep, &PeatlandGrowthModule::onTimingStep, *this);
	}   

	void PeatlandGrowthModule::onLocalDomainInit() {
		_atmosphere = _landUnitData->getPool("Atmosphere");

		_woodyFoliageLive = _landUnitData->getPool("WoodyFoliageLive");
		_woodyStemsBranchesLive = _landUnitData->getPool("WoodyStemsBranchesLive");
		_woodyRootsLive = _landUnitData->getPool("WoodyRootsLive");
		_sedgeFoliageLive = _landUnitData->getPool("SedgeFoliageLive");
		_sedgeRootsLive = _landUnitData->getPool("SedgeRootsLive");
		_sphagnumMossLive = _landUnitData->getPool("SphagnumMossLive");
		_featherMossLive = _landUnitData->getPool("FeatherMossLive");		

		_peatlandAge = _landUnitData->getVariable("age");
    }

	void PeatlandGrowthModule::onTimingInit() {
		// get the data by variable "peatland_growth_parameters"
		const auto& peatlandGrowthParams = _landUnitData->getVariable("peatland_growth_parameters")->value();

		//create the PeatlandGrowthParameters, set the value from the variable
		growthParas = std::make_shared<PeatlandGrowthParameters>();
		growthParas->setValue(peatlandGrowthParams.extract<DynamicObject>());

		// get the data by variable "peatland_turnover_parameters"
		const auto& peatlandTurnoverParams = _landUnitData->getVariable("peatland_turnover_parameters")->value();

		//create the PeatlandTurnoverParameters, set the value from the variable
		turnoverParas = std::make_shared<PeatlandTurnoverParameters>();
		turnoverParas->setValue(peatlandTurnoverParams.extract<DynamicObject>());


		//get the data by variable "peatland_growth_curve"
		const auto& peatlandGrowthCurveData = _landUnitData->getVariable("peatland_growth_curve")->value();

		// create the peatland growth curve, set the component value
		growthCurve = std::make_shared<PeatlandGrowthcurve>();
		growthCurve->setValue(peatlandGrowthCurveData.extract<DynamicObject>());

		//when data is from table, using following
		//growthCurve->setValue(peatlandGrowthCurveData.extract<const std::vector<DynamicObject>>()); 		
    }

	void PeatlandGrowthModule::onTimingStep() {
		bool spinupMossOnly = _landUnitData->getVariable("spinup_moss_only")->value();	
		if (spinupMossOnly) { return; }

		//get the current age
		int age = _peatlandAge->value();
		double woodyStemsBranchesLiveCurrent = _woodyStemsBranchesLive->value();

		//simulate woody layer growth
<<<<<<< HEAD
		double woodyFoliageLiveIncrement = growthCurve->getNetGrowthAtAge(age) * growthParas->FAr();
		double woodyStemsBranchesLiveIncrement = growthCurve->getNetGrowthAtAge(age) * (1 - growthParas->FAr());
		double woodyRootsLive = (woodyStemsBranchesLiveIncrement + woodyStemsBranchesLiveCurrent) * growthParas->a() + growthParas->b();
=======
		double woodyFoliageLive = growthCurve->getNetGrowthAtAge(age) * growthParas->FAr();
		double woodyStemsBranchesLive = growthCurve->getNetGrowthAtAge(age) * (1 - growthParas->FAr());
		double woodyRootsLive = woodyStemsBranchesLive * growthParas->a() + growthParas->b();
>>>>>>> a413ed43

		//simulate sedge layer growth
		double sedgeFoliageLive = growthParas->aNPPs();
		double sedgeRootsLive = growthParas->aNPPs() * (1 / growthParas->AgBgS());

		//simulate moss layer growth
		double sphagnumMossLive = age < growthParas->Rsp() ? 0 : growthParas->GCsp() * growthParas->NPPsp();
		double featherMossLive = age < growthParas->Rfm() ? 0 : growthParas->GCfm() * growthParas->NPPfm();	

		auto plGrowth = _landUnitData->createStockOperation();

		plGrowth->addTransfer(_atmosphere, _woodyFoliageLive, woodyFoliageLiveIncrement)
			->addTransfer(_atmosphere, _woodyStemsBranchesLive, woodyStemsBranchesLiveIncrement)
			->addTransfer(_atmosphere, _woodyRootsLive, woodyRootsLive)
			->addTransfer(_atmosphere, _sedgeFoliageLive, sedgeFoliageLive)
			->addTransfer(_atmosphere, _sedgeRootsLive, sedgeRootsLive)
			->addTransfer(_atmosphere, _sphagnumMossLive, sphagnumMossLive)
			->addTransfer(_atmosphere, _featherMossLive, featherMossLive);

		_landUnitData->submitOperation(plGrowth); 		
    }

}}} // namespace moja::modules::cbm<|MERGE_RESOLUTION|>--- conflicted
+++ resolved
@@ -66,15 +66,9 @@
 		double woodyStemsBranchesLiveCurrent = _woodyStemsBranchesLive->value();
 
 		//simulate woody layer growth
-<<<<<<< HEAD
-		double woodyFoliageLiveIncrement = growthCurve->getNetGrowthAtAge(age) * growthParas->FAr();
+		double woodyFoliageLiveIncrement = growthCurve->getNetGrowthAtAge(age) * growthParas->FAr();
 		double woodyStemsBranchesLiveIncrement = growthCurve->getNetGrowthAtAge(age) * (1 - growthParas->FAr());
 		double woodyRootsLive = (woodyStemsBranchesLiveIncrement + woodyStemsBranchesLiveCurrent) * growthParas->a() + growthParas->b();
-=======
-		double woodyFoliageLive = growthCurve->getNetGrowthAtAge(age) * growthParas->FAr();
-		double woodyStemsBranchesLive = growthCurve->getNetGrowthAtAge(age) * (1 - growthParas->FAr());
-		double woodyRootsLive = woodyStemsBranchesLive * growthParas->a() + growthParas->b();
->>>>>>> a413ed43
 
 		//simulate sedge layer growth
 		double sedgeFoliageLive = growthParas->aNPPs();
