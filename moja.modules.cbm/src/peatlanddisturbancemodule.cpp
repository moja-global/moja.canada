--- conflicted
+++ resolved
@@ -48,13 +48,8 @@
 		//check if it is fire disturbance
 		std::size_t foundFire = disturbanceType.find(PeatlandDisturbanceModule::fireEvent);
 		
-<<<<<<< HEAD
 		if (_isPeatland && foundFire) {
-			auto distMatrix = n->event()["transfers"].extract<std::shared_ptr<std::vector<CBMDistEventTransfer::Ptr>>>();
-=======
-		if (_isPeatland && foundFire && !_isFireMatrixAdded) {
 			auto distMatrix = data["transfers"].extract<std::shared_ptr<std::vector<CBMDistEventTransfer::Ptr>>>();
->>>>>>> a413ed43
 
 			std::string sourcePoolName;
 			std::string sinkPoolName;
