#include "moja/modules/cbm/cbmdecaymodule.h"
#include "moja/logging.h"
#include "moja/modules/cbm/printpools.h"
namespace moja {
namespace modules {
namespace cbm {

    void CBMDecayModule::configure(const DynamicObject& config) {
        if (config.contains("extra_decay_removals")) {
            _extraDecayRemovals = config["extra_decay_removals"];
        }
    }

    void CBMDecayModule::subscribe(NotificationCenter& notificationCenter) {
		notificationCenter.subscribe(signals::LocalDomainInit	, &CBMDecayModule::onLocalDomainInit	, *this);
		notificationCenter.subscribe(signals::TimingInit		, &CBMDecayModule::onTimingInit			, *this);
		notificationCenter.subscribe(signals::TimingStep		, &CBMDecayModule::onTimingStep			, *this);
	}

    void CBMDecayModule::getTransfer(flint::IOperation::Ptr operation,
                                     double meanAnnualTemperature,
                                     const std::string& domPool,
                                     flint::IPool::ConstPtr poolSrc,
                                     flint::IPool::ConstPtr poolDest) {
        double decayRate = _decayParameters[domPool].getDecayRate(meanAnnualTemperature);
        double propToAtmosphere = _decayParameters[domPool].pAtm;
        operation->addTransfer(poolSrc, poolDest, decayRate * (1 - propToAtmosphere))
            ->addTransfer(poolSrc, _atmosphere, decayRate * propToAtmosphere);
    }

    void CBMDecayModule::getTransfer(flint::IOperation::Ptr operation,
                                     double meanAnnualTemperature,
                                     const std::string& domPool,
                                     flint::IPool::ConstPtr pool) {
        double decayRate = _decayParameters[domPool].getDecayRate(meanAnnualTemperature);
        double propToAtmosphere = _decayParameters[domPool].pAtm;

        // Decay a proportion of a pool to the atmosphere as well as any additional
        // removals (dissolved organic carbon, etc.) - additional removals are subtracted
        // from the amount decayed to the atmosphere.
        double propRemovals = 0.0;
        const auto removals = _decayRemovals.find(domPool);
        if (removals != _decayRemovals.end()) {
            for (const auto removal : (*removals).second) {
                const auto dstPool = _landUnitData->getPool(removal.first);
                const auto dstProp = removal.second;
                propRemovals += dstProp;
                operation->addTransfer(pool, dstPool, decayRate * dstProp);
            }
        }

        operation->addTransfer(pool, _atmosphere, decayRate * (propToAtmosphere - propRemovals));
    }

    void CBMDecayModule::onLocalDomainInit() {
        _aboveGroundVeryFastSoil = _landUnitData->getPool("AboveGroundVeryFastSoil");
        _belowGroundVeryFastSoil = _landUnitData->getPool("BelowGroundVeryFastSoil");
        _aboveGroundFastSoil = _landUnitData->getPool("AboveGroundFastSoil");
        _belowGroundFastSoil = _landUnitData->getPool("BelowGroundFastSoil");
        _mediumSoil = _landUnitData->getPool("MediumSoil");
        _aboveGroundSlowSoil = _landUnitData->getPool("AboveGroundSlowSoil");
        _belowGroundSlowSoil = _landUnitData->getPool("BelowGroundSlowSoil");
        _softwoodStemSnag = _landUnitData->getPool("SoftwoodStemSnag");
        _softwoodBranchSnag = _landUnitData->getPool("SoftwoodBranchSnag");
        _hardwoodStemSnag = _landUnitData->getPool("HardwoodStemSnag");
        _hardwoodBranchSnag = _landUnitData->getPool("HardwoodBranchSnag");
        _atmosphere = _landUnitData->getPool("CO2");

        _isForest = _landUnitData->getVariable("is_forest");
        _spinupMossOnly = _landUnitData->getVariable("spinup_moss_only");
<<<<<<< HEAD
        //_growthCurveId = _landUnitData->getVariable("growth_curve_id");
        _currentLandClass = _landUnitData->getVariable("current_land_class");
=======
>>>>>>> 4fe1f4be

        const auto decayParameterTable = _landUnitData->getVariable("decay_parameters")->value()
            .extract<const std::vector<DynamicObject>>();

        _decayParameters.clear();
        for (const auto row : decayParameterTable) {
            _decayParameters.emplace(row["pool"].convert<std::string>(),
                                     PoolDecayParameters(row));
        }
    }

    void CBMDecayModule::onTimingInit() {

		auto mat = _landUnitData->getVariable("mean_annual_temperature")->value();
		_T = mat.isEmpty() ? 0
			: mat.isTimeSeries() ? mat.extract<TimeSeries>().value()
			: mat.extract<float>();

		_slowMixingRate = _landUnitData->getVariable("slow_ag_to_bg_mixing_rate")->value();

        if (_extraDecayRemovals) {
            const auto decayRemovalsTable = _landUnitData->getVariable("decay_removals")->value()
                .extract<const std::vector<DynamicObject>>();

            _decayRemovals.clear();
            for (const auto row : decayRemovalsTable) {
                _decayRemovals[row["from_pool"]][row["to_pool"]] = row["proportion"];
            }
        }
    }

    bool CBMDecayModule::shouldRun() {
        // When moss module is spinning up, nothing to grow, turnover and decay.
        bool spinupMossOnly = _spinupMossOnly->value();
<<<<<<< HEAD
        if (spinupMossOnly) {
            return false;
        }

        //const auto& standGrowthCurveID = _growthCurveId->value();
        //int gcid = standGrowthCurveID.isEmpty() ? -1 : standGrowthCurveID;
        //if (gcid == -1) {
        //    return false;
        //}

        const auto& landClass = _currentLandClass->value();
        auto lc = landClass.convert<std::string>();
        if (lc != "FL") {
            return false;
        }

        return true;
=======
        bool isForest = _isForest->value();
        return !spinupMossOnly && isForest;
>>>>>>> 4fe1f4be
    }

    void CBMDecayModule::onTimingStep() {
        if (!shouldRun()) {
            return;
        }

        auto domDecay = _landUnitData->createProportionalOperation();
        getTransfer(domDecay, _T, "AboveGroundVeryFastSoil", _aboveGroundVeryFastSoil, _aboveGroundSlowSoil);
        getTransfer(domDecay, _T, "BelowGroundVeryFastSoil", _belowGroundVeryFastSoil, _belowGroundSlowSoil);
        getTransfer(domDecay, _T, "AboveGroundFastSoil", _aboveGroundFastSoil, _aboveGroundSlowSoil);
        getTransfer(domDecay, _T, "BelowGroundFastSoil", _belowGroundFastSoil, _belowGroundSlowSoil);
        getTransfer(domDecay, _T, "MediumSoil", _mediumSoil, _aboveGroundSlowSoil);
        getTransfer(domDecay, _T, "SoftwoodStemSnag", _softwoodStemSnag, _aboveGroundSlowSoil);
        getTransfer(domDecay, _T, "SoftwoodBranchSnag", _softwoodBranchSnag, _aboveGroundSlowSoil);
        getTransfer(domDecay, _T, "HardwoodStemSnag", _hardwoodStemSnag, _aboveGroundSlowSoil);
        getTransfer(domDecay, _T, "HardwoodBranchSnag", _hardwoodBranchSnag, _aboveGroundSlowSoil);
        _landUnitData->submitOperation(domDecay);
		_landUnitData->applyOperations();			
       
		auto soilDecay = _landUnitData->createProportionalOperation();
        getTransfer(soilDecay, _T, "AboveGroundSlowSoil", _aboveGroundSlowSoil);
        getTransfer(soilDecay, _T, "BelowGroundSlowSoil", _belowGroundSlowSoil);
        _landUnitData->submitOperation(soilDecay);		
		_landUnitData->applyOperations();
		
		auto soilTurnover = _landUnitData->createProportionalOperation();
        soilTurnover->addTransfer(_aboveGroundSlowSoil, _belowGroundSlowSoil, _slowMixingRate);
        _landUnitData->submitOperation(soilTurnover);
		_landUnitData->applyOperations();

		//PrintPools p;
		//p.printForestPools("", _landUnitData.operator*());

    }

}}} // namespace moja::modules::cbm<|MERGE_RESOLUTION|>--- conflicted
+++ resolved
@@ -68,11 +68,6 @@
 
         _isForest = _landUnitData->getVariable("is_forest");
         _spinupMossOnly = _landUnitData->getVariable("spinup_moss_only");
-<<<<<<< HEAD
-        //_growthCurveId = _landUnitData->getVariable("growth_curve_id");
-        _currentLandClass = _landUnitData->getVariable("current_land_class");
-=======
->>>>>>> 4fe1f4be
 
         const auto decayParameterTable = _landUnitData->getVariable("decay_parameters")->value()
             .extract<const std::vector<DynamicObject>>();
@@ -107,28 +102,8 @@
     bool CBMDecayModule::shouldRun() {
         // When moss module is spinning up, nothing to grow, turnover and decay.
         bool spinupMossOnly = _spinupMossOnly->value();
-<<<<<<< HEAD
-        if (spinupMossOnly) {
-            return false;
-        }
-
-        //const auto& standGrowthCurveID = _growthCurveId->value();
-        //int gcid = standGrowthCurveID.isEmpty() ? -1 : standGrowthCurveID;
-        //if (gcid == -1) {
-        //    return false;
-        //}
-
-        const auto& landClass = _currentLandClass->value();
-        auto lc = landClass.convert<std::string>();
-        if (lc != "FL") {
-            return false;
-        }
-
-        return true;
-=======
         bool isForest = _isForest->value();
         return !spinupMossOnly && isForest;
->>>>>>> 4fe1f4be
     }
 
     void CBMDecayModule::onTimingStep() {
