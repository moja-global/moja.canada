<<<<<<< HEAD
#include "moja/modules/cbm/cbmdecaymodule.h"
#include "moja/observer.h"
#include "moja/logging.h"

namespace moja {
namespace modules {
namespace cbm {

    void CBMDecayModule::configure(const DynamicObject& config) { }

    void CBMDecayModule::subscribe(NotificationCenter& notificationCenter) {
        notificationCenter.addObserver(std::make_shared<Observer<IModule, flint::LocalDomainInitNotification>>(
            *this, &IModule::onLocalDomainInit));

        notificationCenter.addObserver(std::make_shared<Observer<IModule, flint::TimingInitNotification>>(
            *this, &IModule::onTimingInit));

        notificationCenter.addObserver(std::make_shared<Observer<IModule, flint::TimingStepNotification>>(
            *this, &IModule::onTimingStep));
    }

    void CBMDecayModule::getTransfer(flint::IOperation* operation,
                                     double meanAnnualTemperature,
                                     const std::string& domPool,
                                     flint::IPool::ConstPtr poolSrc,
                                     flint::IPool::ConstPtr poolDest) {
        double decayRate = _decayParameters[domPool].getDecayRate(meanAnnualTemperature);
        double propToAtmosphere = _decayParameters[domPool].pAtm;
        operation
            ->addTransfer(poolSrc, poolDest, decayRate * (1 - propToAtmosphere))
            ->addTransfer(poolSrc, _atmosphere, decayRate * propToAtmosphere);
    }

    void CBMDecayModule::getTransfer(flint::IOperation* operation,
                                     double meanAnnualTemperature,
                                     const std::string& domPool,
                                     flint::IPool::ConstPtr pool) {
        double decayRate = _decayParameters[domPool].getDecayRate(meanAnnualTemperature);
        double propToAtmosphere = _decayParameters[domPool].pAtm;
        operation->addTransfer(pool, _atmosphere, decayRate * propToAtmosphere);
    }

    void CBMDecayModule::onLocalDomainInit(const flint::LocalDomainInitNotification::Ptr& init) {
        _aboveGroundVeryFastSoil = _landUnitData->getPool("AboveGroundVeryFastSoil");
        _belowGroundVeryFastSoil = _landUnitData->getPool("BelowGroundVeryFastSoil");
        _aboveGroundFastSoil = _landUnitData->getPool("AboveGroundFastSoil");
        _belowGroundFastSoil = _landUnitData->getPool("BelowGroundFastSoil");
        _mediumSoil = _landUnitData->getPool("MediumSoil");
        _aboveGroundSlowSoil = _landUnitData->getPool("AboveGroundSlowSoil");
        _belowGroundSlowSoil = _landUnitData->getPool("BelowGroundSlowSoil");
        _softwoodStemSnag = _landUnitData->getPool("SoftwoodStemSnag");
        _softwoodBranchSnag = _landUnitData->getPool("SoftwoodBranchSnag");
        _hardwoodStemSnag = _landUnitData->getPool("HardwoodStemSnag");
        _hardwoodBranchSnag = _landUnitData->getPool("HardwoodBranchSnag");
        _atmosphere = _landUnitData->getPool("Atmosphere");

        const auto decayParameterTable = _landUnitData->getVariable("decay_parameters")->value()
            .extract<const std::vector<DynamicObject>>();

        _decayParameters.clear();
        for (const auto row : decayParameterTable) {
            _decayParameters.emplace(row["pool"].convert<std::string>(),
                                     PoolDecayParameters(row));
        }
    }

    void CBMDecayModule::onTimingInit(const flint::TimingInitNotification::Ptr&) {
        _T = _landUnitData->getVariable("mean_annual_temperature")->value();
       // _slowMixingRate = _landUnitData->getVariable("other_to_branch_snag_split")->value();
		_slowMixingRate = 0.006;
    }

    void CBMDecayModule::onTimingStep(const flint::TimingStepNotification::Ptr& step) {
        auto domDecay = _landUnitData->createProportionalOperation();
        getTransfer(domDecay.get(), _T, "AboveGroundVeryFastSoil", _aboveGroundVeryFastSoil, _aboveGroundSlowSoil);
        getTransfer(domDecay.get(), _T, "BelowGroundVeryFastSoil", _belowGroundVeryFastSoil, _belowGroundSlowSoil);
        getTransfer(domDecay.get(), _T, "AboveGroundFastSoil", _aboveGroundFastSoil, _aboveGroundSlowSoil);
        getTransfer(domDecay.get(), _T, "BelowGroundFastSoil", _belowGroundFastSoil, _belowGroundSlowSoil);
        getTransfer(domDecay.get(), _T, "MediumSoil", _mediumSoil, _aboveGroundSlowSoil);
        getTransfer(domDecay.get(), _T, "SoftwoodStemSnag", _softwoodStemSnag, _aboveGroundSlowSoil);
        getTransfer(domDecay.get(), _T, "SoftwoodBranchSnag", _softwoodBranchSnag, _aboveGroundSlowSoil);
        getTransfer(domDecay.get(), _T, "HardwoodStemSnag", _hardwoodStemSnag, _aboveGroundSlowSoil);
        getTransfer(domDecay.get(), _T, "HardwoodBranchSnag", _hardwoodBranchSnag, _aboveGroundSlowSoil);
        _landUnitData->submitOperation(domDecay);

        auto soilDecay = _landUnitData->createProportionalOperation();
        getTransfer(soilDecay.get(), _T, "AboveGroundSlowSoil", _aboveGroundSlowSoil);
        getTransfer(soilDecay.get(), _T, "BelowGroundSlowSoil", _belowGroundSlowSoil);
        _landUnitData->submitOperation(soilDecay);

        auto soilTurnover = _landUnitData->createProportionalOperation();
        soilTurnover->addTransfer(_aboveGroundSlowSoil, _belowGroundSlowSoil, _slowMixingRate);
        _landUnitData->submitOperation(soilTurnover);
    }

}}} // namespace moja::modules::cbm
=======
#include "moja/modules/cbm/cbmdecaymodule.h"
#include "moja/observer.h"
#include "moja/logging.h"

namespace moja {
namespace modules {
namespace cbm {

    void CBMDecayModule::configure(const DynamicObject& config) { }

    void CBMDecayModule::subscribe(NotificationCenter& notificationCenter) {
        notificationCenter.addObserver(std::make_shared<Observer<IModule, flint::LocalDomainInitNotification>>(
            *this, &IModule::onLocalDomainInit));

        notificationCenter.addObserver(std::make_shared<Observer<IModule, flint::TimingInitNotification>>(
            *this, &IModule::onTimingInit));

        notificationCenter.addObserver(std::make_shared<Observer<IModule, flint::TimingStepNotification>>(
            *this, &IModule::onTimingStep));
    }

    void CBMDecayModule::getTransfer(flint::IOperation* operation,
                                     double meanAnnualTemperature,
                                     const std::string& domPool,
                                     const flint::IPool* poolSrc,
                                     const flint::IPool* poolDest) {
        double decayRate = _decayParameters[domPool].getDecayRate(meanAnnualTemperature);
        double propToAtmosphere = _decayParameters[domPool].pAtm;
        operation
            ->addTransfer(poolSrc, poolDest, decayRate * (1 - propToAtmosphere))
            ->addTransfer(poolSrc, _atmosphere, decayRate * propToAtmosphere);
    }

    void CBMDecayModule::getTransfer(flint::IOperation* operation,
                                     double meanAnnualTemperature,
                                     const std::string& domPool,
                                     const flint::IPool* pool) {
        double decayRate = _decayParameters[domPool].getDecayRate(meanAnnualTemperature);
        double propToAtmosphere = _decayParameters[domPool].pAtm;
        operation->addTransfer(pool, _atmosphere, decayRate * propToAtmosphere);
    }

    void CBMDecayModule::onLocalDomainInit(const flint::LocalDomainInitNotification::Ptr& init) {
        _aboveGroundVeryFastSoil = _landUnitData->getPool("AboveGroundVeryFastSoil");
        _belowGroundVeryFastSoil = _landUnitData->getPool("BelowGroundVeryFastSoil");
        _aboveGroundFastSoil = _landUnitData->getPool("AboveGroundFastSoil");
        _belowGroundFastSoil = _landUnitData->getPool("BelowGroundFastSoil");
        _mediumSoil = _landUnitData->getPool("MediumSoil");
        _aboveGroundSlowSoil = _landUnitData->getPool("AboveGroundSlowSoil");
        _belowGroundSlowSoil = _landUnitData->getPool("BelowGroundSlowSoil");
        _softwoodStemSnag = _landUnitData->getPool("SoftwoodStemSnag");
        _softwoodBranchSnag = _landUnitData->getPool("SoftwoodBranchSnag");
        _hardwoodStemSnag = _landUnitData->getPool("HardwoodStemSnag");
        _hardwoodBranchSnag = _landUnitData->getPool("HardwoodBranchSnag");
        _atmosphere = _landUnitData->getPool("Atmosphere");

        const auto decayParameterTable = _landUnitData->getVariable("decay_parameters")->value()
            .extract<const std::vector<DynamicObject>>();

        _decayParameters.clear();
        for (const auto row : decayParameterTable) {
            _decayParameters.emplace(row["pool"].convert<std::string>(),
                                     PoolDecayParameters(row));
        }
    }

    void CBMDecayModule::onTimingInit(const flint::TimingInitNotification::Ptr&) {
        _T = _landUnitData->getVariable("mean_annual_temperature")->value();
		// _slowMixingRate = _landUnitData->getVariable("other_to_branch_snag_split")->value(); 	// current value in the database is not right
	
		_slowMixingRate = 0.006;
    }

    void CBMDecayModule::onTimingStep(const flint::TimingStepNotification::Ptr& step) {		
		//printPoolValuesAtStep("Decay 0");

        auto domDecay = _landUnitData->createProportionalOperation();
        getTransfer(domDecay.get(), _T, "AboveGroundVeryFastSoil", _aboveGroundVeryFastSoil, _aboveGroundSlowSoil);
        getTransfer(domDecay.get(), _T, "BelowGroundVeryFastSoil", _belowGroundVeryFastSoil, _belowGroundSlowSoil);
        getTransfer(domDecay.get(), _T, "AboveGroundFastSoil", _aboveGroundFastSoil, _aboveGroundSlowSoil);
        getTransfer(domDecay.get(), _T, "BelowGroundFastSoil", _belowGroundFastSoil, _belowGroundSlowSoil);
        getTransfer(domDecay.get(), _T, "MediumSoil", _mediumSoil, _aboveGroundSlowSoil);
        getTransfer(domDecay.get(), _T, "SoftwoodStemSnag", _softwoodStemSnag, _aboveGroundSlowSoil);
        getTransfer(domDecay.get(), _T, "SoftwoodBranchSnag", _softwoodBranchSnag, _aboveGroundSlowSoil);
        getTransfer(domDecay.get(), _T, "HardwoodStemSnag", _hardwoodStemSnag, _aboveGroundSlowSoil);
        getTransfer(domDecay.get(), _T, "HardwoodBranchSnag", _hardwoodBranchSnag, _aboveGroundSlowSoil);
        _landUnitData->submitOperation(domDecay);
		_landUnitData->applyOperations();			
		//printPoolValuesAtStep("Decay 1");
       
		auto soilDecay = _landUnitData->createProportionalOperation();
        getTransfer(soilDecay.get(), _T, "AboveGroundSlowSoil", _aboveGroundSlowSoil);
        getTransfer(soilDecay.get(), _T, "BelowGroundSlowSoil", _belowGroundSlowSoil);
        _landUnitData->submitOperation(soilDecay);		
		_landUnitData->applyOperations();
		
		//printPoolValuesAtStep("Decay 2");
       
		auto soilTurnover = _landUnitData->createProportionalOperation();
        soilTurnover->addTransfer(_aboveGroundSlowSoil, _belowGroundSlowSoil, _slowMixingRate);
        _landUnitData->submitOperation(soilTurnover);
		_landUnitData->applyOperations();
		//printPoolValuesAtStep("Decay 3");
    }

	void CBMDecayModule::printPoolValuesAtStep(std::string decayStep)
	{
		#define STOCK_PRECISION 10
		auto pools = _landUnitData->poolCollection();
		MOJA_LOG_INFO << decayStep << ": " << std::setprecision(STOCK_PRECISION) <<
			std::setprecision(STOCK_PRECISION) << pools->poolValue("SoftwoodMerch") << ", " <<
			std::setprecision(STOCK_PRECISION) << pools->poolValue("SoftwoodFoliage") << ", " <<
			std::setprecision(STOCK_PRECISION) << pools->poolValue("SoftwoodOther") << ", " <<
			std::setprecision(STOCK_PRECISION) << pools->poolValue("SoftwoodCoarseRoots") << ", " <<
			std::setprecision(STOCK_PRECISION) << pools->poolValue("SoftwoodFineRoots") << ", " <<
			std::setprecision(STOCK_PRECISION) << pools->poolValue("HardwoodMerch") << ", " <<
			std::setprecision(STOCK_PRECISION) << pools->poolValue("HardwoodFoliage") << ", " <<
			std::setprecision(STOCK_PRECISION) << pools->poolValue("HardwoodOther") << ", " <<
			std::setprecision(STOCK_PRECISION) << pools->poolValue("HardwoodCoarseRoots") << ", " <<
			std::setprecision(STOCK_PRECISION) << pools->poolValue("HardwoodFineRoots") << ", " <<
			std::setprecision(STOCK_PRECISION) << pools->poolValue("AboveGroundVeryFastSoil") << ", " <<
			std::setprecision(STOCK_PRECISION) << pools->poolValue("BelowGroundVeryFastSoil") << ", " <<
			std::setprecision(STOCK_PRECISION) << pools->poolValue("AboveGroundFastSoil") << ", " <<
			std::setprecision(STOCK_PRECISION) << pools->poolValue("BelowGroundFastSoil") << ", " <<
			std::setprecision(STOCK_PRECISION) << pools->poolValue("MediumSoil") << ", " <<
			std::setprecision(STOCK_PRECISION) << pools->poolValue("AboveGroundSlowSoil") << ", " <<
			std::setprecision(STOCK_PRECISION) << pools->poolValue("BelowGroundSlowSoil") << ", " <<
			std::setprecision(STOCK_PRECISION) << pools->poolValue("SoftwoodStemSnag") << ", " <<
			std::setprecision(STOCK_PRECISION) << pools->poolValue("SoftwoodBranchSnag")<< ", " <<   
			std::setprecision(STOCK_PRECISION) << pools->poolValue("HardwoodStemSnag") << ", " <<
			std::setprecision(STOCK_PRECISION) << pools->poolValue("HardwoodBranchSnag");
	}
}}} // namespace moja::modules::cbm
>>>>>>> 3a14ec1b
<|MERGE_RESOLUTION|>--- conflicted
+++ resolved
@@ -1,4 +1,3 @@
-<<<<<<< HEAD
 #include "moja/modules/cbm/cbmdecaymodule.h"
 #include "moja/observer.h"
 #include "moja/logging.h"
@@ -67,109 +66,12 @@
 
     void CBMDecayModule::onTimingInit(const flint::TimingInitNotification::Ptr&) {
         _T = _landUnitData->getVariable("mean_annual_temperature")->value();
-       // _slowMixingRate = _landUnitData->getVariable("other_to_branch_snag_split")->value();
-		_slowMixingRate = 0.006;
-    }
-
-    void CBMDecayModule::onTimingStep(const flint::TimingStepNotification::Ptr& step) {
-        auto domDecay = _landUnitData->createProportionalOperation();
-        getTransfer(domDecay.get(), _T, "AboveGroundVeryFastSoil", _aboveGroundVeryFastSoil, _aboveGroundSlowSoil);
-        getTransfer(domDecay.get(), _T, "BelowGroundVeryFastSoil", _belowGroundVeryFastSoil, _belowGroundSlowSoil);
-        getTransfer(domDecay.get(), _T, "AboveGroundFastSoil", _aboveGroundFastSoil, _aboveGroundSlowSoil);
-        getTransfer(domDecay.get(), _T, "BelowGroundFastSoil", _belowGroundFastSoil, _belowGroundSlowSoil);
-        getTransfer(domDecay.get(), _T, "MediumSoil", _mediumSoil, _aboveGroundSlowSoil);
-        getTransfer(domDecay.get(), _T, "SoftwoodStemSnag", _softwoodStemSnag, _aboveGroundSlowSoil);
-        getTransfer(domDecay.get(), _T, "SoftwoodBranchSnag", _softwoodBranchSnag, _aboveGroundSlowSoil);
-        getTransfer(domDecay.get(), _T, "HardwoodStemSnag", _hardwoodStemSnag, _aboveGroundSlowSoil);
-        getTransfer(domDecay.get(), _T, "HardwoodBranchSnag", _hardwoodBranchSnag, _aboveGroundSlowSoil);
-        _landUnitData->submitOperation(domDecay);
-
-        auto soilDecay = _landUnitData->createProportionalOperation();
-        getTransfer(soilDecay.get(), _T, "AboveGroundSlowSoil", _aboveGroundSlowSoil);
-        getTransfer(soilDecay.get(), _T, "BelowGroundSlowSoil", _belowGroundSlowSoil);
-        _landUnitData->submitOperation(soilDecay);
-
-        auto soilTurnover = _landUnitData->createProportionalOperation();
-        soilTurnover->addTransfer(_aboveGroundSlowSoil, _belowGroundSlowSoil, _slowMixingRate);
-        _landUnitData->submitOperation(soilTurnover);
-    }
-
-}}} // namespace moja::modules::cbm
-=======
-#include "moja/modules/cbm/cbmdecaymodule.h"
-#include "moja/observer.h"
-#include "moja/logging.h"
-
-namespace moja {
-namespace modules {
-namespace cbm {
-
-    void CBMDecayModule::configure(const DynamicObject& config) { }
-
-    void CBMDecayModule::subscribe(NotificationCenter& notificationCenter) {
-        notificationCenter.addObserver(std::make_shared<Observer<IModule, flint::LocalDomainInitNotification>>(
-            *this, &IModule::onLocalDomainInit));
-
-        notificationCenter.addObserver(std::make_shared<Observer<IModule, flint::TimingInitNotification>>(
-            *this, &IModule::onTimingInit));
-
-        notificationCenter.addObserver(std::make_shared<Observer<IModule, flint::TimingStepNotification>>(
-            *this, &IModule::onTimingStep));
-    }
-
-    void CBMDecayModule::getTransfer(flint::IOperation* operation,
-                                     double meanAnnualTemperature,
-                                     const std::string& domPool,
-                                     const flint::IPool* poolSrc,
-                                     const flint::IPool* poolDest) {
-        double decayRate = _decayParameters[domPool].getDecayRate(meanAnnualTemperature);
-        double propToAtmosphere = _decayParameters[domPool].pAtm;
-        operation
-            ->addTransfer(poolSrc, poolDest, decayRate * (1 - propToAtmosphere))
-            ->addTransfer(poolSrc, _atmosphere, decayRate * propToAtmosphere);
-    }
-
-    void CBMDecayModule::getTransfer(flint::IOperation* operation,
-                                     double meanAnnualTemperature,
-                                     const std::string& domPool,
-                                     const flint::IPool* pool) {
-        double decayRate = _decayParameters[domPool].getDecayRate(meanAnnualTemperature);
-        double propToAtmosphere = _decayParameters[domPool].pAtm;
-        operation->addTransfer(pool, _atmosphere, decayRate * propToAtmosphere);
-    }
-
-    void CBMDecayModule::onLocalDomainInit(const flint::LocalDomainInitNotification::Ptr& init) {
-        _aboveGroundVeryFastSoil = _landUnitData->getPool("AboveGroundVeryFastSoil");
-        _belowGroundVeryFastSoil = _landUnitData->getPool("BelowGroundVeryFastSoil");
-        _aboveGroundFastSoil = _landUnitData->getPool("AboveGroundFastSoil");
-        _belowGroundFastSoil = _landUnitData->getPool("BelowGroundFastSoil");
-        _mediumSoil = _landUnitData->getPool("MediumSoil");
-        _aboveGroundSlowSoil = _landUnitData->getPool("AboveGroundSlowSoil");
-        _belowGroundSlowSoil = _landUnitData->getPool("BelowGroundSlowSoil");
-        _softwoodStemSnag = _landUnitData->getPool("SoftwoodStemSnag");
-        _softwoodBranchSnag = _landUnitData->getPool("SoftwoodBranchSnag");
-        _hardwoodStemSnag = _landUnitData->getPool("HardwoodStemSnag");
-        _hardwoodBranchSnag = _landUnitData->getPool("HardwoodBranchSnag");
-        _atmosphere = _landUnitData->getPool("Atmosphere");
-
-        const auto decayParameterTable = _landUnitData->getVariable("decay_parameters")->value()
-            .extract<const std::vector<DynamicObject>>();
-
-        _decayParameters.clear();
-        for (const auto row : decayParameterTable) {
-            _decayParameters.emplace(row["pool"].convert<std::string>(),
-                                     PoolDecayParameters(row));
-        }
-    }
-
-    void CBMDecayModule::onTimingInit(const flint::TimingInitNotification::Ptr&) {
-        _T = _landUnitData->getVariable("mean_annual_temperature")->value();
 		// _slowMixingRate = _landUnitData->getVariable("other_to_branch_snag_split")->value(); 	// current value in the database is not right
 	
 		_slowMixingRate = 0.006;
     }
 
-    void CBMDecayModule::onTimingStep(const flint::TimingStepNotification::Ptr& step) {		
+    void CBMDecayModule::onTimingStep(const flint::TimingStepNotification::Ptr& step) {
 		//printPoolValuesAtStep("Decay 0");
 
         auto domDecay = _landUnitData->createProportionalOperation();
@@ -185,48 +87,57 @@
         _landUnitData->submitOperation(domDecay);
 		_landUnitData->applyOperations();			
 		//printPoolValuesAtStep("Decay 1");
-       
-		auto soilDecay = _landUnitData->createProportionalOperation();
+
+        auto soilDecay = _landUnitData->createProportionalOperation();
         getTransfer(soilDecay.get(), _T, "AboveGroundSlowSoil", _aboveGroundSlowSoil);
         getTransfer(soilDecay.get(), _T, "BelowGroundSlowSoil", _belowGroundSlowSoil);
-        _landUnitData->submitOperation(soilDecay);		
+        _landUnitData->submitOperation(soilDecay);
 		_landUnitData->applyOperations();
-		
+
 		//printPoolValuesAtStep("Decay 2");
        
-		auto soilTurnover = _landUnitData->createProportionalOperation();
+        auto soilTurnover = _landUnitData->createProportionalOperation();
         soilTurnover->addTransfer(_aboveGroundSlowSoil, _belowGroundSlowSoil, _slowMixingRate);
         _landUnitData->submitOperation(soilTurnover);
 		_landUnitData->applyOperations();
 		//printPoolValuesAtStep("Decay 3");
     }
 
-	void CBMDecayModule::printPoolValuesAtStep(std::string decayStep)
-	{
+	void CBMDecayModule::printPoolValuesAtStep(std::string decayStep) {
+		auto softwoodMerch = _landUnitData->getPool("SoftwoodMerch");
+		auto softwoodFoliage = _landUnitData->getPool("SoftwoodFoliage");
+		auto softwoodOther = _landUnitData->getPool("SoftwoodOther");
+		auto softwoodCoarseRoots = _landUnitData->getPool("SoftwoodCoarseRoots");
+		auto softwoodFineRoots = _landUnitData->getPool("SoftwoodFineRoots");
+		auto hardwoodMerch = _landUnitData->getPool("HardwoodMerch");
+		auto hardwoodFoliage = _landUnitData->getPool("HardwoodFoliage");
+		auto hardwoodOther = _landUnitData->getPool("HardwoodOther");
+		auto hardwoodCoarseRoots = _landUnitData->getPool("HardwoodCoarseRoots");
+		auto hardwoodFineRoots = _landUnitData->getPool("HardwoodFineRoots");
+
 		#define STOCK_PRECISION 10
 		auto pools = _landUnitData->poolCollection();
 		MOJA_LOG_INFO << decayStep << ": " << std::setprecision(STOCK_PRECISION) <<
-			std::setprecision(STOCK_PRECISION) << pools->poolValue("SoftwoodMerch") << ", " <<
-			std::setprecision(STOCK_PRECISION) << pools->poolValue("SoftwoodFoliage") << ", " <<
-			std::setprecision(STOCK_PRECISION) << pools->poolValue("SoftwoodOther") << ", " <<
-			std::setprecision(STOCK_PRECISION) << pools->poolValue("SoftwoodCoarseRoots") << ", " <<
-			std::setprecision(STOCK_PRECISION) << pools->poolValue("SoftwoodFineRoots") << ", " <<
-			std::setprecision(STOCK_PRECISION) << pools->poolValue("HardwoodMerch") << ", " <<
-			std::setprecision(STOCK_PRECISION) << pools->poolValue("HardwoodFoliage") << ", " <<
-			std::setprecision(STOCK_PRECISION) << pools->poolValue("HardwoodOther") << ", " <<
-			std::setprecision(STOCK_PRECISION) << pools->poolValue("HardwoodCoarseRoots") << ", " <<
-			std::setprecision(STOCK_PRECISION) << pools->poolValue("HardwoodFineRoots") << ", " <<
-			std::setprecision(STOCK_PRECISION) << pools->poolValue("AboveGroundVeryFastSoil") << ", " <<
-			std::setprecision(STOCK_PRECISION) << pools->poolValue("BelowGroundVeryFastSoil") << ", " <<
-			std::setprecision(STOCK_PRECISION) << pools->poolValue("AboveGroundFastSoil") << ", " <<
-			std::setprecision(STOCK_PRECISION) << pools->poolValue("BelowGroundFastSoil") << ", " <<
-			std::setprecision(STOCK_PRECISION) << pools->poolValue("MediumSoil") << ", " <<
-			std::setprecision(STOCK_PRECISION) << pools->poolValue("AboveGroundSlowSoil") << ", " <<
-			std::setprecision(STOCK_PRECISION) << pools->poolValue("BelowGroundSlowSoil") << ", " <<
-			std::setprecision(STOCK_PRECISION) << pools->poolValue("SoftwoodStemSnag") << ", " <<
-			std::setprecision(STOCK_PRECISION) << pools->poolValue("SoftwoodBranchSnag")<< ", " <<   
-			std::setprecision(STOCK_PRECISION) << pools->poolValue("HardwoodStemSnag") << ", " <<
-			std::setprecision(STOCK_PRECISION) << pools->poolValue("HardwoodBranchSnag");
+			std::setprecision(STOCK_PRECISION) << softwoodMerch->value() << ", " <<
+			std::setprecision(STOCK_PRECISION) << softwoodFoliage->value() << ", " <<
+			std::setprecision(STOCK_PRECISION) << softwoodOther->value() << ", " <<
+			std::setprecision(STOCK_PRECISION) << softwoodCoarseRoots->value() << ", " <<
+			std::setprecision(STOCK_PRECISION) << softwoodFineRoots->value() << ", " <<
+			std::setprecision(STOCK_PRECISION) << hardwoodMerch->value() << ", " <<
+			std::setprecision(STOCK_PRECISION) << hardwoodFoliage->value() << ", " <<
+			std::setprecision(STOCK_PRECISION) << hardwoodOther->value() << ", " <<
+			std::setprecision(STOCK_PRECISION) << hardwoodCoarseRoots->value() << ", " <<
+			std::setprecision(STOCK_PRECISION) << hardwoodFineRoots->value() << ", " <<
+			std::setprecision(STOCK_PRECISION) << _aboveGroundVeryFastSoil->value() << ", " <<
+			std::setprecision(STOCK_PRECISION) << _belowGroundVeryFastSoil->value() << ", " <<
+			std::setprecision(STOCK_PRECISION) << _aboveGroundFastSoil->value() << ", " <<
+			std::setprecision(STOCK_PRECISION) << _belowGroundFastSoil->value() << ", " <<
+			std::setprecision(STOCK_PRECISION) << _mediumSoil->value() << ", " <<
+			std::setprecision(STOCK_PRECISION) << _aboveGroundSlowSoil->value() << ", " <<
+			std::setprecision(STOCK_PRECISION) << _belowGroundSlowSoil->value() << ", " <<
+			std::setprecision(STOCK_PRECISION) << _softwoodStemSnag->value() << ", " <<
+			std::setprecision(STOCK_PRECISION) << _softwoodBranchSnag->value() << ", " <<
+			std::setprecision(STOCK_PRECISION) << _hardwoodStemSnag->value() << ", " <<
+			std::setprecision(STOCK_PRECISION) << _hardwoodBranchSnag->value();
 	}
-}}} // namespace moja::modules::cbm
->>>>>>> 3a14ec1b
+}}} // namespace moja::modules::cbm