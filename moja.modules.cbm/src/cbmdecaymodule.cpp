--- conflicted
+++ resolved
@@ -80,14 +80,7 @@
     }
 
     void CBMDecayModule::onTimingInit() {
-<<<<<<< HEAD
-		auto mat = _landUnitData->getVariable("mean_annual_temperature")->value();
-		_T = mat.isEmpty() ? 0.0f
-			: mat.isTimeSeries() ? mat.extract<TimeSeries>().value()
-			: mat.convert<double>();
-=======
 
->>>>>>> 61a982aa
 
 		_slowMixingRate = _landUnitData->getVariable("slow_ag_to_bg_mixing_rate")->value();
 
@@ -143,13 +136,6 @@
         soilTurnover->addTransfer(_aboveGroundSlowSoil, _belowGroundSlowSoil, _slowMixingRate);
         _landUnitData->submitOperation(soilTurnover);
 		_landUnitData->applyOperations();
-<<<<<<< HEAD
-=======
-
-		PrintPools p;
-		p.printForestPools("", _T, _landUnitData.operator*());
-
->>>>>>> 61a982aa
     }
 
 }}} // namespace moja::modules::cbm