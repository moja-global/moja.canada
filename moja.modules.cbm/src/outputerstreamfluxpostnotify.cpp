#include "moja/modules/cbm/outputerstreamfluxpostnotify.h"
#include "moja/flint/landunitcontroller.h"

#include <iomanip>

#define DL_CHR "\t"

using namespace std;
namespace cbm = moja::modules::cbm;

namespace moja {
<<<<<<< HEAD
namespace modules {
namespace CBM {

    void OutputerStreamFluxPostNotify::configure(const DynamicObject& config) {
        OutputerStreamFlux::configure(config);
    }

    void OutputerStreamFluxPostNotify::subscribe(NotificationCenter& notificationCenter) {
        notificationCenter.addObserver(
            make_shared<Observer<IModule, flint::PostNotificationNotification>>(
                *this, &IModule::onPostNotification));
    }

    void OutputerStreamFluxPostNotify::onPostNotification(const flint::PostNotificationNotification::Ptr&) {
        if (_fileOpen) {
            outputEndStep(*_fp);
        }

        if (_doCOUT) {
            outputEndStep(cout);
        }
    }

}}} // namespace moja::Modules::CBM
=======
	namespace modules {
		namespace cbm {

			// --------------------------------------------------------------------------------------------

			void OutputerStreamFluxPostNotify::configure(const DynamicObject& config) {
				OutputerStreamFlux::configure(config);
			}

			// --------------------------------------------------------------------------------------------

			void OutputerStreamFluxPostNotify::subscribe(NotificationCenter& notificationCenter) {
				notificationCenter.addObserver(make_shared<Observer<IModule, flint::PostNotificationNotification>>(*this, &IModule::onPostNotification));
			}

			// --------------------------------------------------------------------------------------------

			void OutputerStreamFluxPostNotify::onPostNotification(const flint::PostNotificationNotification::Ptr&) {
				if (_fileOpen)
					outputEndStep(*_fp);
				if (_doCOUT)
					outputEndStep(cout);
			}
		}
	}
} // namespace moja::modules::cbm
>>>>>>> 45b5fa39
<|MERGE_RESOLUTION|>--- conflicted
+++ resolved
@@ -9,9 +9,8 @@
 namespace cbm = moja::modules::cbm;
 
 namespace moja {
-<<<<<<< HEAD
 namespace modules {
-namespace CBM {
+namespace cbm {
 
     void OutputerStreamFluxPostNotify::configure(const DynamicObject& config) {
         OutputerStreamFlux::configure(config);
@@ -33,32 +32,4 @@
         }
     }
 
-}}} // namespace moja::Modules::CBM
-=======
-	namespace modules {
-		namespace cbm {
-
-			// --------------------------------------------------------------------------------------------
-
-			void OutputerStreamFluxPostNotify::configure(const DynamicObject& config) {
-				OutputerStreamFlux::configure(config);
-			}
-
-			// --------------------------------------------------------------------------------------------
-
-			void OutputerStreamFluxPostNotify::subscribe(NotificationCenter& notificationCenter) {
-				notificationCenter.addObserver(make_shared<Observer<IModule, flint::PostNotificationNotification>>(*this, &IModule::onPostNotification));
-			}
-
-			// --------------------------------------------------------------------------------------------
-
-			void OutputerStreamFluxPostNotify::onPostNotification(const flint::PostNotificationNotification::Ptr&) {
-				if (_fileOpen)
-					outputEndStep(*_fp);
-				if (_doCOUT)
-					outputEndStep(cout);
-			}
-		}
-	}
-} // namespace moja::modules::cbm
->>>>>>> 45b5fa39
+}}} // namespace moja::Modules::cbm