--- conflicted
+++ resolved
@@ -12,6 +12,7 @@
 #include "moja/modules/cbm/cbmspinupdisturbancemodule.h"
 
 #include "moja/modules/cbm/cbmlandunitdatatransform.h"
+#include "moja/modules/cbm/growthcurvetransform.h"
 
 using moja::flint::IModule;
 using moja::flint::ITransform;
@@ -22,21 +23,20 @@
 namespace modules {
 
 	extern "C" {
-		MOJA_LIB_API moja::flint::IModule* CreateCBMAggregatorFluxSQLite		() { return new moja::modules::CBM::CBMAggregatorFluxSQLite		(); }
-		MOJA_LIB_API moja::flint::IModule* CreateCBMDecayModule					() { return new moja::modules::CBM::CBMDecayModule				();	}
-		MOJA_LIB_API moja::flint::IModule* CreateCBMDisturbanceEventModule		() { return new moja::modules::CBM::CBMDisturbanceEventModule	(); }
-		MOJA_LIB_API moja::flint::IModule* CreateCBMGrowthModule				() { return new moja::modules::CBM::YieldTableGrowthModule		();	}
-		MOJA_LIB_API moja::flint::IModule* CreateCBMTurnoverModule				() { return new moja::modules::CBM::CBMTurnoverModule			();	}
-		MOJA_LIB_API moja::flint::IModule* CreateCBMSequencer					() { return new moja::modules::CBM::CBMSequencer				();	}
-		MOJA_LIB_API moja::flint::IModule* CreateOutputerStreamPostNotify		() { return new moja::modules::CBM::OutputerStreamPostNotify	(); }
-		MOJA_LIB_API moja::flint::IModule* CreateOutputerStreamFluxPostNotify	() { return new moja::modules::CBM::OutputerStreamFluxPostNotify(); }
-		MOJA_LIB_API moja::flint::IModule* CreateCBMSpinupSequencer				() { return new moja::modules::CBM::CBMSpinupSequencer			();	}
-		MOJA_LIB_API moja::flint::IModule* CreateCBMBuildLandUnitModule			() { return new moja::modules::CBM::CBMBuildLandUnitModule		(); }
-		MOJA_LIB_API moja::flint::IModule* CreateCBMSpinupDisturbanceModule		() { return new moja::modules::CBM::CBMSpinupDisturbanceModule  (); }
+		MOJA_LIB_API moja::flint::IModule* CreateCBMAggregatorFluxSQLite		() { return new moja::modules::cbm::CBMAggregatorFluxSQLite		(); }
+		MOJA_LIB_API moja::flint::IModule* CreateCBMDecayModule					() { return new moja::modules::cbm::CBMDecayModule				();	}
+		MOJA_LIB_API moja::flint::IModule* CreateCBMDisturbanceEventModule		() { return new moja::modules::cbm::CBMDisturbanceEventModule	(); }
+		MOJA_LIB_API moja::flint::IModule* CreateCBMGrowthModule				() { return new moja::modules::cbm::YieldTableGrowthModule		();	}
+		MOJA_LIB_API moja::flint::IModule* CreateCBMTurnoverModule				() { return new moja::modules::cbm::CBMTurnoverModule			();	}
+		MOJA_LIB_API moja::flint::IModule* CreateCBMSequencer					() { return new moja::modules::cbm::CBMSequencer				();	}
+		MOJA_LIB_API moja::flint::IModule* CreateOutputerStreamPostNotify		() { return new moja::modules::cbm::OutputerStreamPostNotify	(); }
+		MOJA_LIB_API moja::flint::IModule* CreateOutputerStreamFluxPostNotify	() { return new moja::modules::cbm::OutputerStreamFluxPostNotify(); }
+		MOJA_LIB_API moja::flint::IModule* CreateCBMSpinupSequencer				() { return new moja::modules::cbm::CBMSpinupSequencer			();	}
+		MOJA_LIB_API moja::flint::IModule* CreateCBMBuildLandUnitModule			() { return new moja::modules::cbm::CBMBuildLandUnitModule		(); }
+		MOJA_LIB_API moja::flint::IModule* CreateCBMSpinupDisturbanceModule		() { return new moja::modules::cbm::CBMSpinupDisturbanceModule  (); }
 
-<<<<<<< HEAD
-		MOJA_LIB_API ITransform* CreateCBMLandUnitDataTransform					() { return new moja::modules::CBM::CBMLandUnitDataTransform	(); }
-		MOJA_LIB_API ITransform* CreateGrowthCurveTransform						() { return new moja::modules::CBM::GrowthCurveTransform		(); }
+		MOJA_LIB_API ITransform* CreateCBMLandUnitDataTransform					() { return new moja::modules::cbm::CBMLandUnitDataTransform	(); }
+		MOJA_LIB_API ITransform* CreateGrowthCurveTransform						() { return new moja::modules::cbm::GrowthCurveTransform		(); }
 
 		MOJA_LIB_API int getModuleRegistrations(moja::flint::ModuleRegistration* outModuleRegistrations) {
 			int index = 0;
@@ -59,43 +59,6 @@
 			outTransformRegistrations[index++] = TransformRegistration{ "CBMLandUnitDataTransform", &CreateCBMLandUnitDataTransform };
 			outTransformRegistrations[index++] = TransformRegistration{ "GrowthCurveTransform",     &CreateGrowthCurveTransform };
 			return index;
-=======
-			MOJA_LIB_API moja::flint::IModule* CreateCBMAggregatorFluxSQLite		() { return new moja::modules::cbm::CBMAggregatorFluxSQLite		(); }
-			MOJA_LIB_API moja::flint::IModule* CreateCBMDecayModule					() { return new moja::modules::cbm::CBMDecayModule				();	}
-			MOJA_LIB_API moja::flint::IModule* CreateCBMDisturbanceEventModule		() { return new moja::modules::cbm::CBMDisturbanceEventModule	(); }
-			MOJA_LIB_API moja::flint::IModule* CreateCBMGrowthModule				() { return new moja::modules::cbm::YieldTableGrowthModule		();	}
-			MOJA_LIB_API moja::flint::IModule* CreateCBMTurnoverModule				() { return new moja::modules::cbm::CBMTurnoverModule			();	}
-			MOJA_LIB_API moja::flint::IModule* CreateCBMSequencer					() { return new moja::modules::cbm::CBMSequencer				();	}
-			MOJA_LIB_API moja::flint::IModule* CreateOutputerStreamPostNotify		() { return new moja::modules::cbm::OutputerStreamPostNotify	(); }
-			MOJA_LIB_API moja::flint::IModule* CreateOutputerStreamFluxPostNotify	() { return new moja::modules::cbm::OutputerStreamFluxPostNotify(); }
-			MOJA_LIB_API moja::flint::IModule* CreateCBMSpinupSequencer				() { return new moja::modules::cbm::CBMSpinupSequencer			();	}
-			MOJA_LIB_API moja::flint::IModule* CreateCBMBuildLandUnitModule			() { return new moja::modules::cbm::CBMBuildLandUnitModule		(); }
-			MOJA_LIB_API moja::flint::IModule* CreateCBMSpinupDisturbanceModule		() { return new moja::modules::cbm::CBMSpinupDisturbanceModule  (); }
-
-			MOJA_LIB_API ITransform* CreateCBMLandUnitDataTransform					() { return new moja::modules::cbm::CBMLandUnitDataTransform	(); }
-
-			MOJA_LIB_API int getModuleRegistrations(moja::flint::ModuleRegistration* outModuleRegistrations) {
-				int index = 0;
-				outModuleRegistrations[index++] = moja::flint::ModuleRegistration{ "CBMAggregatorFluxSQLite",		&CreateCBMAggregatorFluxSQLite };
-				outModuleRegistrations[index++] = moja::flint::ModuleRegistration{ "CBMDecayModule",				&CreateCBMDecayModule };
-				outModuleRegistrations[index++] = moja::flint::ModuleRegistration{ "CBMDisturbanceEventModule",	&CreateCBMDisturbanceEventModule };
-				outModuleRegistrations[index++] = moja::flint::ModuleRegistration{ "CBMGrowthModule",				&CreateCBMGrowthModule };
-				outModuleRegistrations[index++] = moja::flint::ModuleRegistration{ "CBMTurnoverModule",			&CreateCBMTurnoverModule };
-				outModuleRegistrations[index++] = moja::flint::ModuleRegistration{ "CBMSequencer",				&CreateCBMSequencer };
-				outModuleRegistrations[index++] = moja::flint::ModuleRegistration{ "OutputerStreamPostNotify",	&CreateOutputerStreamPostNotify };
-				outModuleRegistrations[index++] = moja::flint::ModuleRegistration{ "OutputerStreamFluxPostNotify",&CreateOutputerStreamFluxPostNotify };
-				outModuleRegistrations[index++] = moja::flint::ModuleRegistration{ "CBMSpinupSequencer",			&CreateCBMSpinupSequencer };
-				outModuleRegistrations[index++] = moja::flint::ModuleRegistration{ "CBMBuildLandUnitModule",		&CreateCBMBuildLandUnitModule };
-				outModuleRegistrations[index++] = moja::flint::ModuleRegistration{ "CBMSpinupDisturbanceModule",  &CreateCBMSpinupDisturbanceModule };
-				return index;
-			}
-
-			MOJA_LIB_API int getTransformRegistrations(moja::flint::TransformRegistration* outTransformRegistrations) {
-				int index = 0;
-				outTransformRegistrations[index++] = TransformRegistration{ "CBMLandUnitDataTransform", &CreateCBMLandUnitDataTransform };
-				return index;
-			}
->>>>>>> 45b5fa39
 		}
 	}
 
