--- conflicted
+++ resolved
@@ -2,17 +2,11 @@
 
 namespace moja {
 namespace modules {
-<<<<<<< HEAD
-namespace CBM {
+namespace cbm {
     
     std::shared_ptr<ComponentBiomassCarbonCurve> StandBiomassCarbonCurve::softwoodCarbonCurve() const {
         return _softwoodComponent;
     }
-=======
-namespace cbm {
-	
-	std::shared_ptr<ComponentBiomassCarbonCurve> StandBiomassCarbonCurve::softwoodCarbonCurve() const { return _softwoodComponent; }
->>>>>>> 45b5fa39
 
     std::shared_ptr<ComponentBiomassCarbonCurve> StandBiomassCarbonCurve::hardwoodCarbonCurve() const {
         return _hardwoodComponent;
