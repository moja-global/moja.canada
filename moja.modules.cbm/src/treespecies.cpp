#include "moja/flint/variable.h"
#include "moja/observer.h"

#include "moja/modules/cbm/treespecies.h"

namespace moja {
namespace modules {
<<<<<<< HEAD
namespace CBM {
=======
namespace cbm {	
	TreeSpecies::TreeSpecies(int speciesID, SpeciesType speciesType){				
		_speciesID = speciesID;
		_speciesType = speciesType;
	}
>>>>>>> 45b5fa39

    TreeSpecies::TreeSpecies(int speciesID, SpeciesType speciesType) {
        _speciesID = speciesID;
        _speciesType = speciesType;
    }

    int TreeSpecies::speciesID() const {
        return _speciesID;
    }

    SpeciesType TreeSpecies::speciesType() const {
        return _speciesType;
    }

}}}<|MERGE_RESOLUTION|>--- conflicted
+++ resolved
@@ -5,15 +5,7 @@
 
 namespace moja {
 namespace modules {
-<<<<<<< HEAD
-namespace CBM {
-=======
-namespace cbm {	
-	TreeSpecies::TreeSpecies(int speciesID, SpeciesType speciesType){				
-		_speciesID = speciesID;
-		_speciesType = speciesType;
-	}
->>>>>>> 45b5fa39
+namespace cbm {
 
     TreeSpecies::TreeSpecies(int speciesID, SpeciesType speciesType) {
         _speciesID = speciesID;
