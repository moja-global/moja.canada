#include "moja/modules/cbm/cbmdecaymodule.h"
#include "moja/logging.h"

#include "moja/modules/cbm/peatlanddecaymodule.h"
#include "moja/modules/cbm/printpools.h"

namespace moja {
namespace modules {
namespace cbm {

	void PeatlandDecayModule::configure(const DynamicObject& config) { }

	void PeatlandDecayModule::subscribe(NotificationCenter& notificationCenter) {
		notificationCenter.subscribe(signals::LocalDomainInit, &PeatlandDecayModule::onLocalDomainInit, *this);
		notificationCenter.subscribe(signals::TimingInit, &PeatlandDecayModule::onTimingInit, *this);
		notificationCenter.subscribe(signals::TimingStep, &PeatlandDecayModule::onTimingStep, *this);
	}   

	void PeatlandDecayModule::onLocalDomainInit() {
		_woodyFoliageDead = _landUnitData->getPool("WoodyFoliageDead");
		_woodyStemsBranchesDead = _landUnitData->getPool("WoodyStemsBranchesDead");
		_woodyRootsDead = _landUnitData->getPool("WoodyRootsDead");

		_sedgeFoliageDead = _landUnitData->getPool("SedgeFoliageDead");
		_sedgeRootsDead = _landUnitData->getPool("SedgeRootsDead");

		_feathermossDead = _landUnitData->getPool("FeathermossDead");

		_acrotelm = _landUnitData->getPool("Acrotelm");
		_catotelm = _landUnitData->getPool("Catotelm");

		_co2 = _landUnitData->getPool("CO2");
		_ch4 = _landUnitData->getPool("CH4");

		_peatlandAge = _landUnitData->getVariable("age");			
    }

	void PeatlandDecayModule::onTimingInit() {
		// 1) get the data by variable "peatland_decay_parameters"
		const auto& peatlandDecayParams = _landUnitData->getVariable("peatland_decay_parameters")->value();

		//create the PeaglandDecayParameters, set the value from the variable
		decayParas = std::make_shared<PeatlandDecayParameters>();
		decayParas->setValue(peatlandDecayParams.extract<DynamicObject>());

		// 2) get the data by variable "peatland_turnover_parameters"
		const auto& peatlandTurnoverParams = _landUnitData->getVariable("peatland_turnover_parameters")->value();

		//create the PeaglandGrowthParameters, set the value from the variable
		turnoverParas = std::make_shared<PeatlandTurnoverParameters>();
		turnoverParas->setValue(peatlandTurnoverParams.extract<DynamicObject>());

		// 3) get the DC (drought code), and then compute the wtd parameter
		auto dc = _landUnitData->getVariable("drought_code")->value();

		//4) get the whater table function code
		auto wtdFunctionCode = _landUnitData->getVariable("wtd_function_code")->value();

		wtd = computeWTD(dc, wtdFunctionCode);
    }

	void PeatlandDecayModule::onTimingStep() {
		bool spinupMossOnly = _landUnitData->getVariable("spinup_moss_only")->value();
		if (spinupMossOnly) { return; }
		
		//time to print the pool values to check
		//PrintPools::printPeatlandPools("Year ", *_landUnitData);

		double deadPoolTurnoverRate = decayParas->turnoverRate(); // 15% to acrotelm, 75% to air		

		doPeatlandDecay(deadPoolTurnoverRate);
		doDeadPoolTurnover(deadPoolTurnoverRate);	
    }

	void PeatlandDecayModule::doDeadPoolTurnover(double deadPoolTurnoverRate) {
		auto peatlandDeadPoolTurnover = _landUnitData->createProportionalOperation();
		peatlandDeadPoolTurnover

			->addTransfer(_woodyFoliageDead, _acrotelm, (turnoverParas->Pfe() * decayParas->akwfe() + 
														turnoverParas->Pfn() * decayParas->akwfne()) * deadPoolTurnoverRate)
			->addTransfer(_woodyStemsBranchesDead, _acrotelm, decayParas->akwsb() * deadPoolTurnoverRate)			
			->addTransfer(_woodyRootsDead, _acrotelm, decayParas->akwr() * deadPoolTurnoverRate)
			->addTransfer(_sedgeFoliageDead, _acrotelm, decayParas->aksf() * deadPoolTurnoverRate)
			->addTransfer(_sedgeRootsDead, _acrotelm, decayParas->aksr() * deadPoolTurnoverRate)
			->addTransfer(_feathermossDead, _acrotelm, decayParas->akfm() * deadPoolTurnoverRate)			
			->addTransfer(_acrotelm, _catotelm, decayParas->aka() * deadPoolTurnoverRate);
		_landUnitData->submitOperation(peatlandDeadPoolTurnover);
	}

<<<<<<< HEAD
	/**
	ToAirTotal = 
		(D_W_Foliage *(1-Pt)(Pfe*akwfe) + Pfn*akwfne)) +
		(D_W_StemsBranches *(1-Pt)*akwsb +
		(D_W_Roots *(1-Pt)*akwr +
		(D_S_Foliage *(1-Pt)*aksf +
		(D_S_Roots *(1-Pt)*aksr +
		(D_Feather_Moss *(1-Pt)*akfm +
		(Acrotelm *(1-Pt)*aka +
=======
	/*
	ToAirTotal = 
		(D_W_Foliage *(1-Pt)(Pfe*akwfe)+ Pfn*akwfne))+
		(D_W_StemsBranches *(1-Pt)*akwsb+
		(D_W_Roots *(1-Pt)*akwr+
		(D_S_Foliage *(1-Pt)*aksf+
		(D_S_Roots *(1-Pt)*aksr+
		(D_Feather_Moss *(1-Pt)*akfm+
		(Acrotelm *(1-Pt)*aka+
>>>>>>> a413ed43
		(Catotelm *'akc) 	


	ToCH4 =  ToAirTotal * ((c * wtd) + d)
	ToCO2 = ToAirTotal = ToCH4
	*/
	void PeatlandDecayModule::doPeatlandDecay(double deadPoolTurnoverRate) {
		auto peatlandDeadPoolDecay = _landUnitData->createProportionalOperation();
		peatlandDeadPoolDecay
			->addTransfer(_woodyFoliageDead, _co2, getToCO2Rate((turnoverParas->Pfn() * decayParas->akwfne() + turnoverParas->Pfe() * decayParas->akwfe()), deadPoolTurnoverRate))
			->addTransfer(_woodyFoliageDead, _ch4, getToCH4Rate((turnoverParas->Pfn() * decayParas->akwfne() + turnoverParas->Pfe() * decayParas->akwfe()), deadPoolTurnoverRate))

			->addTransfer(_woodyStemsBranchesDead, _co2, getToCO2Rate(decayParas->akwsb(), deadPoolTurnoverRate))
			->addTransfer(_woodyStemsBranchesDead, _ch4, getToCH4Rate(decayParas->akwsb(), deadPoolTurnoverRate))

			->addTransfer(_woodyRootsDead, _co2, getToCO2Rate(decayParas->akwr(), deadPoolTurnoverRate))
			->addTransfer(_woodyRootsDead, _ch4, getToCH4Rate(decayParas->akwr(), deadPoolTurnoverRate))

			->addTransfer(_sedgeFoliageDead, _co2, getToCO2Rate(decayParas->aksf(), deadPoolTurnoverRate))
			->addTransfer(_sedgeFoliageDead, _ch4, getToCH4Rate(decayParas->aksf(), deadPoolTurnoverRate))

			->addTransfer(_sedgeRootsDead, _co2, getToCO2Rate(decayParas->aksr(), deadPoolTurnoverRate))
			->addTransfer(_sedgeRootsDead, _ch4, getToCH4Rate(decayParas->aksr(), deadPoolTurnoverRate))

			->addTransfer(_feathermossDead, _co2, getToCO2Rate(decayParas->akfm(), deadPoolTurnoverRate))
			->addTransfer(_feathermossDead, _ch4, getToCH4Rate(decayParas->akfm(), deadPoolTurnoverRate))

			->addTransfer(_acrotelm, _co2, getToCO2Rate(decayParas->aka(), deadPoolTurnoverRate))
			->addTransfer(_acrotelm, _ch4, getToCH4Rate(decayParas->aka(), deadPoolTurnoverRate))

			->addTransfer(_catotelm, _co2, getToCO2Rate(decayParas->akc(), 0.0))
			->addTransfer(_catotelm, _ch4, getToCH4Rate(decayParas->akc(), 0.0));
		_landUnitData->submitOperation(peatlandDeadPoolDecay);
	}

	double PeatlandDecayModule::getToCH4Rate(double rate, double deadPoolTurnoverRate){
		double retVal = rate * (1 - deadPoolTurnoverRate) * (wtd * decayParas->c() + decayParas->d());
		return retVal;
	}

	double PeatlandDecayModule::getToCO2Rate(double rate, double deadPoolTurnoverRate){
		double retVal = rate* (1 - deadPoolTurnoverRate) *( 1 - (wtd * decayParas->c() + decayParas->d()));
		return retVal;
	}

	double PeatlandDecayModule::computeWTD(double dc, int functionCode){
		double retVal = 0;

		switch (functionCode)
		{
		case 1:
			retVal = -20.8 - 0.054 * dc;
			break;
		case 2:
			retVal = -20.8 - 0.054 * dc + 19.2;
			break;
		case 3:
			retVal = -20.8 - 0.054 * dc + 12.3;
			break;
		case 4:
			retVal = -20.8 - 0.054 * dc + 33.2;
			break;
		}
		return retVal;

	}
<<<<<<< HEAD
=======

	void PeatlandDecayModule::updatePeatlandLivePoolValue(){
		double v1 = _woodyFoliageDead->value();
		double v2 = _woodyStemsBranchesDead->value();
		double v3 = _woodyRootsDead->value();
		double v4 = _sedgeFoliageDead->value();
		double v5 = _sedgeRootsDead->value();
		double v6 = _feathermossDead->value();
		double v7 = _acrotelm->value();
		double v8  = _catotelm->value();
		double v9  = _co2->value();
		double v10  = _ch4->value();
	}
>>>>>>> a413ed43
}}} // namespace moja::modules::cbm<|MERGE_RESOLUTION|>--- conflicted
+++ resolved
@@ -18,18 +18,18 @@
 
 	void PeatlandDecayModule::onLocalDomainInit() {
 		_woodyFoliageDead = _landUnitData->getPool("WoodyFoliageDead");
-		_woodyStemsBranchesDead = _landUnitData->getPool("WoodyStemsBranchesDead");
-		_woodyRootsDead = _landUnitData->getPool("WoodyRootsDead");
-
-		_sedgeFoliageDead = _landUnitData->getPool("SedgeFoliageDead");
-		_sedgeRootsDead = _landUnitData->getPool("SedgeRootsDead");
-
-		_feathermossDead = _landUnitData->getPool("FeathermossDead");
-
-		_acrotelm = _landUnitData->getPool("Acrotelm");
+		_woodyStemsBranchesDead = _landUnitData->getPool("WoodyStemsBranchesDead");
+		_woodyRootsDead = _landUnitData->getPool("WoodyRootsDead");
+
+		_sedgeFoliageDead = _landUnitData->getPool("SedgeFoliageDead");
+		_sedgeRootsDead = _landUnitData->getPool("SedgeRootsDead");
+
+		_feathermossDead = _landUnitData->getPool("FeathermossDead");
+
+		_acrotelm = _landUnitData->getPool("Acrotelm");
 		_catotelm = _landUnitData->getPool("Catotelm");
 
-		_co2 = _landUnitData->getPool("CO2");
+		_co2 = _landUnitData->getPool("CO2");
 		_ch4 = _landUnitData->getPool("CH4");
 
 		_peatlandAge = _landUnitData->getVariable("age");			
@@ -87,27 +87,15 @@
 		_landUnitData->submitOperation(peatlandDeadPoolTurnover);
 	}
 
-<<<<<<< HEAD
 	/**
-	ToAirTotal = 
-		(D_W_Foliage *(1-Pt)(Pfe*akwfe) + Pfn*akwfne)) +
-		(D_W_StemsBranches *(1-Pt)*akwsb +
-		(D_W_Roots *(1-Pt)*akwr +
-		(D_S_Foliage *(1-Pt)*aksf +
-		(D_S_Roots *(1-Pt)*aksr +
-		(D_Feather_Moss *(1-Pt)*akfm +
-		(Acrotelm *(1-Pt)*aka +
-=======
-	/*
-	ToAirTotal = 
-		(D_W_Foliage *(1-Pt)(Pfe*akwfe)+ Pfn*akwfne))+
-		(D_W_StemsBranches *(1-Pt)*akwsb+
-		(D_W_Roots *(1-Pt)*akwr+
-		(D_S_Foliage *(1-Pt)*aksf+
-		(D_S_Roots *(1-Pt)*aksr+
-		(D_Feather_Moss *(1-Pt)*akfm+
-		(Acrotelm *(1-Pt)*aka+
->>>>>>> a413ed43
+	ToAirTotal = 
+		(D_W_Foliage *(1-Pt)(Pfe*akwfe) + Pfn*akwfne)) +
+		(D_W_StemsBranches *(1-Pt)*akwsb +
+		(D_W_Roots *(1-Pt)*akwr +
+		(D_S_Foliage *(1-Pt)*aksf +
+		(D_S_Roots *(1-Pt)*aksr +
+		(D_Feather_Moss *(1-Pt)*akfm +
+		(Acrotelm *(1-Pt)*aka +
 		(Catotelm *'akc) 	
 
 
@@ -174,20 +162,4 @@
 		return retVal;
 
 	}
-<<<<<<< HEAD
-=======
-
-	void PeatlandDecayModule::updatePeatlandLivePoolValue(){
-		double v1 = _woodyFoliageDead->value();
-		double v2 = _woodyStemsBranchesDead->value();
-		double v3 = _woodyRootsDead->value();
-		double v4 = _sedgeFoliageDead->value();
-		double v5 = _sedgeRootsDead->value();
-		double v6 = _feathermossDead->value();
-		double v7 = _acrotelm->value();
-		double v8  = _catotelm->value();
-		double v9  = _co2->value();
-		double v10  = _ch4->value();
-	}
->>>>>>> a413ed43
 }}} // namespace moja::modules::cbm