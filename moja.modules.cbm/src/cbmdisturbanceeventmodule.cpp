--- conflicted
+++ resolved
@@ -3,9 +3,8 @@
 #include "moja/logging.h"
 
 namespace moja {
-<<<<<<< HEAD
 namespace modules {
-namespace CBM {
+namespace cbm {
 
     void CBMDisturbanceEventModule::configure(const DynamicObject& config) {
         auto layerNames = config["vars"];
@@ -77,12 +76,8 @@
             }
         }
     }
-
+    
     void CBMDisturbanceEventModule::onTimingStep(const flint::TimingStepNotification::Ptr& /*n*/) {
-        if (_landUnitEvents.empty()) {
-            return;
-        }
-
         // Load the LU disturbance event for this time/location and apply the moves defined
         int spu = _landUnitData->getVariable("spu")->value();
         const auto& timing = _landUnitData->timing();
@@ -113,118 +108,4 @@
         }
     }
 
-}}} // namespace moja::Modules::CBM
-=======
-	namespace modules {
-		namespace cbm {
-
-			void CBMDisturbanceEventModule::configure(const DynamicObject& config) { }
-
-			void CBMDisturbanceEventModule::subscribe(NotificationCenter& notificationCenter) {
-				notificationCenter.addObserver(std::make_shared<Observer<IModule, flint::LocalDomainInitNotification>>(*this, &IModule::onLocalDomainInit));
-				notificationCenter.addObserver(std::make_shared<Observer<IModule, flint::TimingInitNotification>>(*this, &IModule::onTimingInit));
-				notificationCenter.addObserver(std::make_shared<Observer<IModule, flint::TimingStepNotification>>(*this, &IModule::onTimingStep));
-			}
-
-			void CBMDisturbanceEventModule::onLocalDomainInit(const flint::LocalDomainInitNotification::Ptr& /*n*/) {
-				// Pre load every disturbance event for this LocalDomain, cache them in a Map by LandUnitId
-				const auto& transfers = _landUnitData->getVariable("AllUniqueDisturbanceEvents")->value()
-					.extract<const std::vector<DynamicObject>>();
-
-				// TODO: move this into the Transform for caching! Seems bad form to do module caching, might not work with the Spinup
-				for (const auto& row : transfers) {
-					auto transfer = std::make_shared<CBMDistEventTransfer>(*_landUnitData, row);
-					//event_map_key key(transfer->disturbance_type_id(), transfer->spatial_unit_id());
-					event_map_key key = std::make_tuple(transfer->disturbance_type_id(), transfer->spatial_unit_id());
-
-					const auto& v = _events.find(key);
-					if (v == _events.end()) {
-						event_vector vec;
-						vec.push_back(transfer);
-						_events.emplace(key, vec );
-					}
-					else {
-						auto& vec = v->second;
-						vec.push_back(transfer);
-					}
-				}
-			}
-
-			void CBMDisturbanceEventModule::onLocalDomainShutdown(const flint::LocalDomainShutdownNotification::Ptr& /*n*/) {
-			}
-
-			void CBMDisturbanceEventModule::onPreTimingSequence(const flint::PreTimingSequenceNotification::Ptr& /*n*/) {
-			}
-
-			void CBMDisturbanceEventModule::onTimingInit(const flint::TimingInitNotification::Ptr& /*n*/) {
-				_landUnitEvents.clear();
-				// Pre load every disturbance event for this LandUnit, cache them in a Map by Year
-				const auto& transfers = _landUnitData->getVariable("EventsForThisLandUnit")->value()
-					.extract<const std::vector<DynamicObject>>();
-				for (const auto& row : transfers) {
-					_landUnitEvents.push_back(CBMDistEventRef(row));
-				}
-			}
-
-			void CBMDisturbanceEventModule::onPostTimingInit(const flint::TimingPostInitNotification::Ptr& /*n*/) {
-			}
-
-			void CBMDisturbanceEventModule::onTimingShutdown(const flint::TimingShutdownNotification::Ptr& /*n*/) {
-			}
-
-			void CBMDisturbanceEventModule::onTimingStep(const flint::TimingStepNotification::Ptr& /*n*/) {
-				// Load the LU disturbance event for this time/location and apply the moves defined
-				int landUnitId = _landUnitData->getVariable("LandUnitId")->value();
-
-				const auto& timing = _landUnitData->timing();
-				for (auto& e : _landUnitEvents) {
-					if (e.t_year() == timing->curStartDate().year()) {
-						//auto key(e->disturbance_type_id(), e->spatial_unit_id());
-						auto key = std::make_tuple(e.disturbance_type_id(), e.spatial_unit_id());
-
-						const auto& it = _events.find(key);
-						if (it == _events.end()) {
-							// Whoops - seems this is legal
-						} else {
-							auto& md = metaData();
-							md.disturbanceType = e.disturbance_type_id();
-							auto disturbanceEvent = _landUnitData->createProportionalOperation();
-							const auto& operations = it->second;
-							for (const auto& transfer : operations) {
-								auto srcPool = transfer->source_pool();
-								auto dstPool = transfer->dest_pool();
-								if (srcPool != dstPool)
-									disturbanceEvent->addTransfer(srcPool, dstPool, transfer->proportion());
-							}
-							
-							_landUnitData->submitOperation(disturbanceEvent);
-						}
-					}
-				}
-			}
-
-			void CBMDisturbanceEventModule::onTimingPreEndStep(const flint::TimingPreEndStepNotification::Ptr& /*n*/) {
-			}
-
-			void CBMDisturbanceEventModule::onTimingEndStep(const flint::TimingEndStepNotification::Ptr& /*n*/) {
-			}
-
-			void CBMDisturbanceEventModule::onTimingPostStep(const flint::TimingPostStepNotification::Ptr& /*n*/) {
-			}
-
-			void CBMDisturbanceEventModule::onOutputStep(const flint::OutputStepNotification::Ptr& /*n*/) {
-			}
-
-			void CBMDisturbanceEventModule::onDisturbanceEvent(const flint::DisturbanceEventNotification::Ptr& /*n*/) {
-			}
-
-			void CBMDisturbanceEventModule::onPostDisturbanceEvent(const flint::PostDisturbanceEventNotification::Ptr& /*n*/) {
-			}
-
-			void CBMDisturbanceEventModule::onPostNotification(const flint::PostNotificationNotification::Ptr& /*n*/) {
-			}
-
-		}
-	}
-} // namespace moja::modules::cbm
->>>>>>> 45b5fa39
+}}} // namespace moja::modules::cbm