--- conflicted
+++ resolved
@@ -7,7 +7,6 @@
 namespace modules {
 namespace cbm {	
 
-<<<<<<< HEAD
     void YieldTableGrowthModule::configure(const DynamicObject& config) { }
 
     void YieldTableGrowthModule::subscribe(NotificationCenter& notificationCenter) {
@@ -186,206 +185,4 @@
         return standGrowthCurve;
     }
      
-=======
-	void YieldTableGrowthModule::configure(const DynamicObject& config) { }
-
-	void YieldTableGrowthModule::subscribe(NotificationCenter& notificationCenter) {
-		notificationCenter.addObserver(std::make_shared<Observer<IModule, flint::LocalDomainInitNotification>>(*this, &IModule::onLocalDomainInit));
-		notificationCenter.addObserver(std::make_shared<Observer<IModule, flint::TimingStepNotification>>(*this, &IModule::onTimingStep));
-		notificationCenter.addObserver(std::make_shared<Observer<IModule, flint::TimingInitNotification>>(*this, &IModule::onTimingInit));
-	}
-
-	void YieldTableGrowthModule::onTimingInit(const flint::TimingInitNotification::Ptr&) {
-		//get the stand growth curve ID associated to the pixel/svo
-		const auto& standGrowthCurveID = _landUnitData->getVariable("StandGrowthCurveID")->value()
-			.extract<const std::vector<DynamicObject>>();
-
-		if (standGrowthCurveID.size() == 0) {
-			_standGrowthCurveID = -1;
-		} else {
-			const auto& gcId = standGrowthCurveID[0]["StandGrowthCurveID"];
-			_standGrowthCurveID = gcId.isEmpty() ? -1 : Int64(gcId);
-		}
-
-		const auto& landAge = _landUnitData->getVariable("InitialAge")->value()
-			.extract<const std::vector<DynamicObject>>();
-
-		int standAge = landAge[0]["age"];
-		_age->set_value(standAge);
-
-		//try to get the stand growth curve and related yield table data from memory
-		if (_standGrowthCurveID > 0) {
-			bool carbonCurveFound = _volumeToBioGrowth->isBiomassCarbonCurveAvailable(_standGrowthCurveID);
-			if (!carbonCurveFound) {
-				std::shared_ptr<StandGrowthCurve> standGrowthCurve = createStandGrowthCurve(_standGrowthCurveID);
-
-				//pre-process the standGrowthCurve here		
-				standGrowthCurve->processStandYieldTables();
-
-				//Process and convert yield volume to carbon curves
-				_volumeToBioGrowth->generateBiomassCarbonCurve(standGrowthCurve);
-			}
-		}
-	}
-
-	void YieldTableGrowthModule::onLocalDomainInit(const flint::LocalDomainInitNotification::Ptr& init) {
-		_softwoodMerch = _landUnitData->getPool("SoftwoodMerch");
-		_softwoodOther = _landUnitData->getPool("SoftwoodOther");
-		_softwoodFoliage = _landUnitData->getPool("SoftwoodFoliage");
-		_softwoodCoarseRoots = _landUnitData->getPool("SoftwoodCoarseRoots");
-		_softwoodFineRoots = _landUnitData->getPool("SoftwoodFineRoots");
-
-		_hardwoodMerch = _landUnitData->getPool("HardwoodMerch");
-		_hardwoodOther = _landUnitData->getPool("HardwoodOther");
-		_hardwoodFoliage = _landUnitData->getPool("HardwoodFoliage");
-		_hardwoodCoarseRoots = _landUnitData->getPool("HardwoodCoarseRoots");
-		_hardwoodFineRoots = _landUnitData->getPool("HardwoodFineRoots");
-
-		_atmosphere = _landUnitData->getPool("atmosphere");		
-
-		_age = _landUnitData->getVariable("Age");
-
-		//TODO, validate this
-		_volumeToBioGrowth = std::make_shared<VolumeToBiomassCarbonGrowth>();
-
-		// ??? TODO, option to start the initialization to preprocess all growth curves here
-	}
-
-	void YieldTableGrowthModule::onTimingStep(const flint::TimingStepNotification::Ptr& step) {
-		if (_standGrowthCurveID < 0) {
-			return;
-		}				
-
-		//get stand age for current pixel/svo/stand
-		int standAge = _age->value();
-
-		double standSoftwoodMerch = _softwoodMerch->value();
-		double standSoftwoodOther = _softwoodOther->value();
-		double standSoftwoodFoliage = _softwoodFoliage->value();
-		double standSWCoarseRootsCarbon = _softwoodCoarseRoots->value();
-		double standSWFineRootsCarbon = _softwoodFineRoots->value();
-		double standHardwoodMerch = _hardwoodMerch->value();
-		double standHardwoodOther = _hardwoodOther->value();
-		double standHardwoodFoliage = _hardwoodFoliage->value();
-		double standHWCoarseRootsCarbon = _hardwoodCoarseRoots->value();
-		double standHWFineRootsCarbon = _hardwoodFineRoots->value();
-
-		//get the above ground biomass carbon growth increment
-		std::shared_ptr<AboveGroundBiomassCarbonIncrement> abIncrement = _volumeToBioGrowth->getAGBiomassCarbonIncrements(_standGrowthCurveID, standAge);
-	
-		double swm = abIncrement->softwoodMerch();
-		double swo = abIncrement->softwoodOther();
-		double swf = abIncrement->softwoodFoliage();	
-		double hwm = abIncrement->hardwoodMerch();
-		double hwo = abIncrement->hardwoodOther();
-		double hwf = abIncrement->hardwoodFoliage();
-	
-		//the MAX function calls below to enforce the biomass carbon changes keeps a POSITIVE value for the pool value
-		swm = std::max(swm, -standSoftwoodMerch);
-		swo = std::max(swo, -standSoftwoodOther);
-		swf = std::max(swf, -standSoftwoodFoliage);
-		hwm = std::max(hwm, -standHardwoodMerch);
-		hwo = std::max(hwo, -standHardwoodOther);
-		hwf = std::max(hwf, -standHardwoodFoliage);
-
-		//compute the total biomass carbon for softwood and hardwood component
-		double totalSWAgBioCarbon = standSoftwoodMerch + swm + standSoftwoodFoliage + swf + standSoftwoodOther + swo;
-		double totalHWAgBioCarbon = standHardwoodMerch + hwm + standHardwoodFoliage + hwf + standHardwoodOther + hwo;
-
-		//get the root biomass carbon increment based on the total above ground biomass
-		std::shared_ptr<RootBiomassCarbonIncrement> bgIncrement = _volumeToBioGrowth->getBGBiomassCarbonIncrements(totalSWAgBioCarbon, standSWCoarseRootsCarbon, standSWFineRootsCarbon, totalHWAgBioCarbon, standHWCoarseRootsCarbon, standHWFineRootsCarbon);
-
-		double swcr = bgIncrement->softwoodFineRoots();
-		double swfr = bgIncrement->softwoodFineRoots();
-		double hwcr = bgIncrement->hardwoodFineRoots();
-		double hwfr = bgIncrement->hardwoodFineRoots();
-
-		auto growth = _landUnitData->createStockOperation();	
-
-		growth
-			->addTransfer(_atmosphere, _softwoodMerch, swm)
-			->addTransfer(_atmosphere, _softwoodOther, swo)
-			->addTransfer(_atmosphere, _softwoodFoliage, swf)
-			->addTransfer(_atmosphere, _softwoodCoarseRoots, swcr)
-			->addTransfer(_atmosphere, _softwoodFineRoots, swfr)
-
-			->addTransfer(_atmosphere, _hardwoodMerch, hwm)
-			->addTransfer(_atmosphere, _hardwoodOther, hwo)
-			->addTransfer(_atmosphere, _hardwoodFoliage, hwf)
-			->addTransfer(_atmosphere, _hardwoodCoarseRoots, hwcr)
-			->addTransfer(_atmosphere, _hardwoodFineRoots, hwfr);
-
-		_landUnitData->submitOperation(growth);			
-		
-		//overmature is handled in the following turnover module
-		/*
-		std::shared_ptr<OvermatureDeclineLosses> swlosses = _volumeToBioGrowth->getOvermatrueDeclineLosses( swm, swf, swo, swcr, swfr);
-		std::shared_ptr<OvermatureDeclineLosses> hwlosses = _volumeToBioGrowth->getOvermatrueDeclineLosses( hwm, hwf, hwo, hwcr, hwfr);
-
-		auto loss = _landUnitData->createStockOperation();
-				
-		if (swlosses->lossesPresent()){
-			loss
-				->addTransfer(_softwoodMerch, _softwoodStemSnag, swlosses->merchToStemSnags())
-				->addTransfer(_softwoodFoliage, _aboveGroundVeryFastSoil, swlosses->foliageToAGVeryFast())
-				->addTransfer(_softwoodOther, _softwoodBranchSnag, swlosses->otherToBranchSnag())
-				->addTransfer(_softwoodOther, _aboveGroundFastSoil, swlosses->otherToAGFast())
-				->addTransfer(_softwoodCoarseRoots, _aboveGroundFastSoil, swlosses->coarseRootToAGFast())
-				->addTransfer(_softwoodCoarseRoots, _belowGroundFastSoil, swlosses->coarseRootToBGFast())
-				->addTransfer(_softwoodFineRoots, _aboveGroundVeryFastSoil, swlosses->fineRootToAGVeryFast())
-				->addTransfer(_softwoodFineRoots, _belowGroundVeryFastSoil, swlosses->fineRootToBGVeryFast());
-		}
-		if (hwlosses->lossesPresent()){
-			loss->addTransfer(_hardwoodMerch, _hardwoodStemSnag, hwlosses->merchToStemSnags())
-				->addTransfer(_hardwoodFoliage, _aboveGroundVeryFastSoil, hwlosses->foliageToAGVeryFast())
-				->addTransfer(_hardwoodOther, _hardwoodBranchSnag, hwlosses->otherToBranchSnag())
-				->addTransfer(_hardwoodOther, _aboveGroundFastSoil, hwlosses->otherToAGFast())
-				->addTransfer(_hardwoodCoarseRoots, _aboveGroundFastSoil, hwlosses->coarseRootToAGFast())
-				->addTransfer(_hardwoodCoarseRoots, _belowGroundFastSoil, hwlosses->coarseRootToBGFast())
-				->addTransfer(_hardwoodFineRoots, _aboveGroundVeryFastSoil, hwlosses->fineRootToAGVeryFast())
-				->addTransfer(_hardwoodFineRoots, _belowGroundVeryFastSoil, hwlosses->fineRootToBGVeryFast());
-		}
-		_landUnitData->submitOperation(loss);
-		*/
-		_age->set_value(standAge + 1);
-	}
-
-	std::shared_ptr<StandGrowthCurve> YieldTableGrowthModule::createStandGrowthCurve(Int64 standGrowthCurveID){
-		auto standGrowthCurve = std::make_shared<StandGrowthCurve>(standGrowthCurveID);
-
-		// Get the table of softwood merchantable volumes associated to the stand growth curve.
-		const auto& softwoodYieldTable = _landUnitData->getVariable("SoftwoodYieldTable")->value()
-			.extract<const std::vector<DynamicObject>>();
-
-		auto swTreeYieldTable = std::make_shared<TreeYieldTable>(softwoodYieldTable, SpeciesType::Softwood);
-		standGrowthCurve->addYieldTable(swTreeYieldTable);
-
-		// Get the table of hardwood merchantable volumes associated to the stand growth curve.
-		const auto& hardwoodYieldTable = _landUnitData->getVariable("HardwoodYieldTable")->value()
-			.extract<const std::vector<DynamicObject>>();
-
-		auto hwTreeYieldTable = std::make_shared<TreeYieldTable>(hardwoodYieldTable, SpeciesType::Hardwood);
-		standGrowthCurve->addYieldTable(hwTreeYieldTable);
-		
-		// Query for the appropriate PERD factor data.
-		const auto& vol2bio = _landUnitData->getVariable("VolumeToBiomassParameters")->value()
-			.extract<const std::vector<DynamicObject>>();
-
-		for (const auto& row : vol2bio) {
-			auto perdFactor = std::make_unique<PERDFactor>();
-			perdFactor->setValue(row);
-
-			std::string forestType = row["ForestType"].convert<std::string>();
-			if (forestType == "Softwood") {
-				standGrowthCurve->setPERDFactor(std::move(perdFactor), SpeciesType::Softwood);
-			}
-			else if (forestType == "Hardwood") {
-				standGrowthCurve->setPERDFactor(std::move(perdFactor), SpeciesType::Hardwood);
-			}
-		}
-
-		return standGrowthCurve;
-	}
-	 
->>>>>>> 45b5fa39
 }}}