--- conflicted
+++ resolved
@@ -64,23 +64,18 @@
         auto dateRecordId = storedDateRecord->getId();
 
 
-		for (auto operationResult : _landUnitData->getOperationLastAppliedIterator()) {
+        for (auto operationResult : _landUnitData->getOperationLastAppliedIterator()) {
             const auto& metaData = operationResult->metaData();
-			for (auto it : operationResult->operationResultFluxCollection()) {
+            for (auto it : operationResult->operationResultFluxCollection()) {
                 auto srcIx = it->source();
                 auto dstIx = it->sink();
                 if (srcIx == dstIx) {
                     continue; // don't process diagonal - flux to & from same pool is ignored
                 }
 
-<<<<<<< HEAD
 				auto fluxValue = it->value() * _landUnitArea;
 #if !defined(JIMS_SPEED_CHECK)
-				auto srcPool = _landUnitData->getPool(srcIx);
-=======
-                auto fluxValue = it->value() *_landUnitArea;
                 auto srcPool = _landUnitData->getPool(srcIx);
->>>>>>> eb143fac
                 auto dstPool = _landUnitData->getPool(dstIx);
 #endif
 
@@ -198,27 +193,27 @@
 
             session.begin();
             session << "INSERT INTO PoolDimension VALUES(?, ?)",
-				bind(_poolInfoDimension->getPersistableCollection()), now;
+                bind(_poolInfoDimension->getPersistableCollection()), now;
             session.commit();
 
             session.begin();
             session << "INSERT INTO DateDimension VALUES(?, ?, ?, ?, ?, ?, ?, ?)",
-				bind(_dateDimension->getPersistableCollection()), now;
+                bind(_dateDimension->getPersistableCollection()), now;
             session.commit();
 
             session.begin();
             session << "INSERT INTO ModuleInfoDimension VALUES(?, ?, ?, ?, ?, ?, ?)",
-				bind(_moduleInfoDimension.getPersistableCollection()), now;
+                bind(_moduleInfoDimension.getPersistableCollection()), now;
             session.commit();
             
             session.begin();
             session << "INSERT INTO Fluxes VALUES(?, ?, ?, ?, ?, ?, ?)",
-				bind(_fluxDimension.getPersistableCollection()), now;
+                bind(_fluxDimension.getPersistableCollection()), now;
             session.commit();
 
             session.begin();
             session << "INSERT INTO LocationDimension VALUES(?, ?, ?, ?)",
-				bind(_locationDimension->getPersistableCollection()), now;
+                bind(_locationDimension->getPersistableCollection()), now;
             session.commit();
 
             Poco::Data::SQLite::Connector::unregisterConnector();
