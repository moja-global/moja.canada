#include "moja/modules/cbm/cbmaggregatorfluxsqlite.h"
#include "moja/flint/landunitcontroller.h"
#include "moja/observer.h"

#include <Poco/String.h>
#include <Poco/Format.h>
#include <Poco/Data/StatementImpl.h>
#include <Poco/Exception.h>
#include <Poco/Logger.h>
#include <Poco/Data/SessionPool.h>
#include <Poco/Data/Session.h>
#include <Poco/Data/SQLite/Connector.h>
#include <Poco/Data/SQLite/SQLiteException.h>

#include <boost/algorithm/string.hpp>
#include <boost/format.hpp>

#include <iomanip>

using namespace Poco::Data::Keywords;
using Poco::Data::Session;
using Poco::Data::Statement;

using namespace Poco::Data;
using Poco::format;
using Poco::NotFoundException;

namespace moja {
namespace modules {
namespace cbm {

#define JIMS_SPEED_CHECK

    void CBMAggregatorFluxSQLite::configure(const DynamicObject& config) {
        _dbName = config["databasename"].convert<std::string>();
    }

    void CBMAggregatorFluxSQLite::subscribe(NotificationCenter& notificationCenter) {
		notificationCenter.addObserver(std::make_shared<Observer<IModule, flint::LocalDomainInitNotification>>(*this, &IModule::onLocalDomainInit));
		notificationCenter.addObserver(std::make_shared<Observer<IModule, flint::LocalDomainShutdownNotification>>(*this, &IModule::onLocalDomainShutdown));
        notificationCenter.addObserver(std::make_shared<Observer<IModule, flint::TimingInitNotification>>(*this, &IModule::onTimingInit));
        notificationCenter.addObserver(std::make_shared<Observer<IModule, flint::TimingShutdownNotification>>(*this, &IModule::onTimingShutdown));
        notificationCenter.addObserver(std::make_shared<Observer<IModule, flint::PostNotificationNotification>>(*this, &IModule::onPostNotification));
        notificationCenter.addObserver(std::make_shared<Observer<IModule, flint::OutputStepNotification>>(*this, &IModule::onOutputStep));
    }

    void CBMAggregatorFluxSQLite::recordFluxSet() {
        const auto timing = _landUnitData->timing();
        int curStep = timing->step();
        int curSubStep = timing->subStep();

        // If Flux set is empty, return immediately.
        if (_landUnitData->getOperationLastAppliedIterator().empty()) {
            return;
        }

        // Find the date dimension record.
        auto dateRecord = std::make_shared<DateRecord>(
            curStep, curSubStep, timing->curStartDate().year(),
            timing->curStartDate().month(), timing->curStartDate().day(),
            timing->fractionOfStep(), timing->stepLengthInYears());

        auto storedDateRecord = _dateDimension->accumulate(dateRecord);
        auto dateRecordId = storedDateRecord->getId();


        for (auto operationResult : _landUnitData->getOperationLastAppliedIterator()) {
            const auto& metaData = operationResult->metaData();
            for (auto it : operationResult->operationResultFluxCollection()) {
                auto srcIx = it->source();
                auto dstIx = it->sink();
<<<<<<< HEAD
                if (srcIx == dstIx)
                    continue;// don't process diagonal - flux to & from same pool is ignored
				auto fluxValue = it->value() * _landUnitArea;
#if !defined(JIMS_SPEED_CHECK)
				auto srcPool = _landUnitData->getPool(srcIx);
=======
                if (srcIx == dstIx) {
                    continue; // don't process diagonal - flux to & from same pool is ignored
                }

                auto fluxValue = it->value() * _landUnitArea;
                auto srcPool = _landUnitData->getPool(srcIx);
>>>>>>> 1b92b03c
                auto dstPool = _landUnitData->getPool(dstIx);
#endif

                // Find the module info dimension record.
                auto moduleInfoRecord = std::make_shared<ModuleInfoRecord>(
                    metaData.libraryType, metaData.libraryInfoId,
                    metaData.moduleType, metaData.moduleId, metaData.moduleName,
                    metaData.disturbanceType);

                auto storedModuleInfoRecord = _moduleInfoDimension.accumulate(moduleInfoRecord);
                auto moduleInfoRecordId = storedModuleInfoRecord->getId();

#if !defined(JIMS_SPEED_CHECK)
				// Find the source pool dimension record.
                auto srcPoolRecord = std::make_shared<PoolInfoRecord>(srcPool->name());
                auto storedSrcPoolRecord = _poolInfoDimension->accumulate(srcPoolRecord);
                auto poolSrcRecordId = storedSrcPoolRecord->getId();

                // Find the destination pool dimension record.
                auto dstPoolRecord = std::make_shared<PoolInfoRecord>(dstPool->name());
                auto storedDstPoolRecord = _poolInfoDimension->accumulate(dstPoolRecord);
                auto poolDstRecordId = storedDstPoolRecord->getId();

				// Now have the required dimensions - look for the flux record.
				auto fluxRecord = std::make_shared<FluxRecord>(dateRecordId, _locationId, moduleInfoRecordId,poolSrcRecordId, poolDstRecordId, fluxValue);
#else
				// Now have the required dimensions - look for the flux record.
				auto fluxRecord = std::make_shared<FluxRecord>(dateRecordId, _locationId, moduleInfoRecordId, srcIx, dstIx, fluxValue);
#endif


                _fluxDimension.accumulate(fluxRecord);
            }
        }
    }

    void CBMAggregatorFluxSQLite::onTimingInit(const flint::TimingInitNotification::Ptr& /*n*/) {
        // Classifier set information.
        const auto& landUnitClassifierSet = _landUnitData->getVariable("classifier_set")->value().extract<std::vector<DynamicObject>>();

        std::vector<std::string> classifierSet;
        bool firstPass = _classifierNames.empty();
        for (const auto& item : landUnitClassifierSet) {
            if (firstPass) {
                auto key = item["classifier_name"].convert<std::string>();
                std::replace(key.begin(), key.end(), '.', ' ');
                std::replace(key.begin(), key.end(), ' ', '_');
                _classifierNames.push_back(key);
            }
            auto value = item["classifier_value"].convert<std::string>();
            classifierSet.push_back(value);
        }

        auto cSetRecord = std::make_shared<ClassifierSetRecord>(classifierSet);
        auto storedCSetRecord = _classifierSetDimension->accumulate(cSetRecord);
        auto classifierSetRecordId = storedCSetRecord->getId();

        auto landUnitId = _landUnitData->getVariable("LandUnitId")->value();
        _landUnitArea = _landUnitData->getVariable("LandUnitArea")->value();
        auto locationRecord = std::make_shared<LocationRecord>(landUnitId, classifierSetRecordId, _landUnitArea);
        auto storedLocationRecord = _locationDimension->accumulate(locationRecord);
        _locationId = storedLocationRecord->getId();
    }

	void CBMAggregatorFluxSQLite::onLocalDomainInit(const flint::LocalDomainInitNotification::Ptr& /*n*/) {
#if defined(JIMS_SPEED_CHECK)
		for (auto& pool : _landUnitData->poolCollection()) {
			auto poolInfoRecord = std::make_shared<PoolInfoRecord>(pool->name());
			_poolInfoDimension->insert(pool->idx(), poolInfoRecord);
		}
#endif
	}

	void CBMAggregatorFluxSQLite::onLocalDomainShutdown(const flint::LocalDomainShutdownNotification::Ptr& /*n*/) {
        // Output to SQLITE the fact and dimension database - using POCO SQLITE.
        try {
            SQLite::Connector::registerConnector();
            Session session("SQLite", _dbName);

            session << "DROP TABLE IF EXISTS DateDimension", now;
            session << "DROP TABLE IF EXISTS ModuleInfoDimension", now;
            session << "DROP TABLE IF EXISTS PoolDimension", now;
            session << "DROP TABLE IF EXISTS Fluxes", now;
            session << "DROP TABLE IF EXISTS ClassifierSetDimension", now;
            session << "DROP TABLE IF EXISTS LocationDimension", now;

            session << "CREATE TABLE DateDimension (id UNSIGNED BIG INT PRIMARY KEY, step INTEGER, substep INTEGER, year INTEGER, month INTEGER, day INTEGER, fracOfStep FLOAT, lengthOfStepInYears FLOAT)", now;
            session << "CREATE TABLE ModuleInfoDimension (id UNSIGNED BIG INT PRIMARY KEY, libraryType INTEGER, libraryInfoId INTEGER, moduleType INTEGER, moduleId INTEGER, moduleName VARCHAR(255), disturbanceType INTEGER)", now;
            session << "CREATE TABLE PoolDimension (id UNSIGNED BIG INT PRIMARY KEY, poolName VARCHAR(255))", now;
            session << "CREATE TABLE Fluxes (id UNSIGNED BIG INT PRIMARY KEY, dateDimId UNSIGNED BIG INT, locationDimId UNSIGNED BIG INT, moduleInfoDimId UNSIGNED BIG INT, poolSrcDimId UNSIGNED BIG INT, poolDstDimId UNSIGNED BIG INT, fluxValue FLOAT)", now;
            session << "CREATE TABLE LocationDimension (id UNSIGNED BIG INT PRIMARY KEY, landUnitId UNSIGNED BIG INT, classifierSetDimId UNSIGNED BIG INT, area FLOAT)", now;
            session << (boost::format("CREATE TABLE ClassifierSetDimension (id UNSIGNED BIG INT PRIMARY KEY, %1% VARCHAR)") % boost::join(_classifierNames, " VARCHAR, ")).str(), now;

            std::vector<std::string> csetPlaceholders;
            auto classifierCount = _classifierNames.size();
            for (auto i = 0; i < classifierCount; i++) {
                csetPlaceholders.push_back("?");
            }

            auto csetSql = (boost::format("INSERT INTO ClassifierSetDimension VALUES(?, %1%)")
                % boost::join(csetPlaceholders, ", ")).str();

            session.begin();
            for (auto cset : _classifierSetDimension->getPersistableCollection()) {
                Statement insert(session);
                insert << csetSql, use(cset.get<0>());
                auto values = cset.get<1>();
                for (int i = 0; i < classifierCount; i++) {
                    insert, use(values[i]);
                }

                insert.execute();
            }
            session.commit();

            session.begin();
            session << "INSERT INTO PoolDimension VALUES(?, ?)",
                bind(_poolInfoDimension->getPersistableCollection()), now;
            session.commit();

            session.begin();
            session << "INSERT INTO DateDimension VALUES(?, ?, ?, ?, ?, ?, ?, ?)",
                bind(_dateDimension->getPersistableCollection()), now;
            session.commit();

            session.begin();
            session << "INSERT INTO ModuleInfoDimension VALUES(?, ?, ?, ?, ?, ?, ?)",
                bind(_moduleInfoDimension.getPersistableCollection()), now;
            session.commit();
            
            session.begin();
            session << "INSERT INTO Fluxes VALUES(?, ?, ?, ?, ?, ?, ?)",
                bind(_fluxDimension.getPersistableCollection()), now;
            session.commit();

            session.begin();
            session << "INSERT INTO LocationDimension VALUES(?, ?, ?, ?)",
                bind(_locationDimension->getPersistableCollection()), now;
            session.commit();

            Poco::Data::SQLite::Connector::unregisterConnector();
            std::cout << "SQLite insert complete" << std::endl;
        }
        catch (Poco::AssertionViolationException& exc) {
            std::cerr << exc.displayText() << std::endl;
        }
        catch (Poco::Data::SQLite::InvalidSQLStatementException& exc) {
            std::cerr << exc.displayText() << std::endl;
        }
        catch (...) {
        }
    }

    void CBMAggregatorFluxSQLite::onOutputStep(const flint::OutputStepNotification::Ptr&) {
        recordFluxSet();
        _landUnitData->clearLastAppliedOperationResults();
    }

#undef JIMS_SPEED_CHECK

}}} // namespace moja::modules::cbm<|MERGE_RESOLUTION|>--- conflicted
+++ resolved
@@ -37,7 +37,7 @@
 
     void CBMAggregatorFluxSQLite::subscribe(NotificationCenter& notificationCenter) {
 		notificationCenter.addObserver(std::make_shared<Observer<IModule, flint::LocalDomainInitNotification>>(*this, &IModule::onLocalDomainInit));
-		notificationCenter.addObserver(std::make_shared<Observer<IModule, flint::LocalDomainShutdownNotification>>(*this, &IModule::onLocalDomainShutdown));
+        notificationCenter.addObserver(std::make_shared<Observer<IModule, flint::LocalDomainShutdownNotification>>(*this, &IModule::onLocalDomainShutdown));
         notificationCenter.addObserver(std::make_shared<Observer<IModule, flint::TimingInitNotification>>(*this, &IModule::onTimingInit));
         notificationCenter.addObserver(std::make_shared<Observer<IModule, flint::TimingShutdownNotification>>(*this, &IModule::onTimingShutdown));
         notificationCenter.addObserver(std::make_shared<Observer<IModule, flint::PostNotificationNotification>>(*this, &IModule::onPostNotification));
@@ -64,25 +64,18 @@
         auto dateRecordId = storedDateRecord->getId();
 
 
-        for (auto operationResult : _landUnitData->getOperationLastAppliedIterator()) {
+		for (auto operationResult : _landUnitData->getOperationLastAppliedIterator()) {
             const auto& metaData = operationResult->metaData();
-            for (auto it : operationResult->operationResultFluxCollection()) {
+			for (auto it : operationResult->operationResultFluxCollection()) {
                 auto srcIx = it->source();
                 auto dstIx = it->sink();
-<<<<<<< HEAD
-                if (srcIx == dstIx)
-                    continue;// don't process diagonal - flux to & from same pool is ignored
+                if (srcIx == dstIx) {
+                    continue; // don't process diagonal - flux to & from same pool is ignored
+                }
+
 				auto fluxValue = it->value() * _landUnitArea;
 #if !defined(JIMS_SPEED_CHECK)
 				auto srcPool = _landUnitData->getPool(srcIx);
-=======
-                if (srcIx == dstIx) {
-                    continue; // don't process diagonal - flux to & from same pool is ignored
-                }
-
-                auto fluxValue = it->value() * _landUnitArea;
-                auto srcPool = _landUnitData->getPool(srcIx);
->>>>>>> 1b92b03c
                 auto dstPool = _landUnitData->getPool(dstIx);
 #endif
 
@@ -96,7 +89,7 @@
                 auto moduleInfoRecordId = storedModuleInfoRecord->getId();
 
 #if !defined(JIMS_SPEED_CHECK)
-				// Find the source pool dimension record.
+                // Find the source pool dimension record.
                 auto srcPoolRecord = std::make_shared<PoolInfoRecord>(srcPool->name());
                 auto storedSrcPoolRecord = _poolInfoDimension->accumulate(srcPoolRecord);
                 auto poolSrcRecordId = storedSrcPoolRecord->getId();
@@ -106,7 +99,7 @@
                 auto storedDstPoolRecord = _poolInfoDimension->accumulate(dstPoolRecord);
                 auto poolDstRecordId = storedDstPoolRecord->getId();
 
-				// Now have the required dimensions - look for the flux record.
+                // Now have the required dimensions - look for the flux record.
 				auto fluxRecord = std::make_shared<FluxRecord>(dateRecordId, _locationId, moduleInfoRecordId,poolSrcRecordId, poolDstRecordId, fluxValue);
 #else
 				// Now have the required dimensions - look for the flux record.
@@ -156,7 +149,7 @@
 #endif
 	}
 
-	void CBMAggregatorFluxSQLite::onLocalDomainShutdown(const flint::LocalDomainShutdownNotification::Ptr& /*n*/) {
+    void CBMAggregatorFluxSQLite::onLocalDomainShutdown(const flint::LocalDomainShutdownNotification::Ptr& /*n*/) {
         // Output to SQLITE the fact and dimension database - using POCO SQLITE.
         try {
             SQLite::Connector::registerConnector();
@@ -200,27 +193,27 @@
 
             session.begin();
             session << "INSERT INTO PoolDimension VALUES(?, ?)",
-                bind(_poolInfoDimension->getPersistableCollection()), now;
+				bind(_poolInfoDimension->getPersistableCollection()), now;
             session.commit();
 
             session.begin();
             session << "INSERT INTO DateDimension VALUES(?, ?, ?, ?, ?, ?, ?, ?)",
-                bind(_dateDimension->getPersistableCollection()), now;
+				bind(_dateDimension->getPersistableCollection()), now;
             session.commit();
 
             session.begin();
             session << "INSERT INTO ModuleInfoDimension VALUES(?, ?, ?, ?, ?, ?, ?)",
-                bind(_moduleInfoDimension.getPersistableCollection()), now;
+				bind(_moduleInfoDimension.getPersistableCollection()), now;
             session.commit();
             
             session.begin();
             session << "INSERT INTO Fluxes VALUES(?, ?, ?, ?, ?, ?, ?)",
-                bind(_fluxDimension.getPersistableCollection()), now;
+				bind(_fluxDimension.getPersistableCollection()), now;
             session.commit();
 
             session.begin();
             session << "INSERT INTO LocationDimension VALUES(?, ?, ?, ?)",
-                bind(_locationDimension->getPersistableCollection()), now;
+				bind(_locationDimension->getPersistableCollection()), now;
             session.commit();
 
             Poco::Data::SQLite::Connector::unregisterConnector();
