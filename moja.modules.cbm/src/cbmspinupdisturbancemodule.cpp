#include "moja/flint/variable.h"

#include "moja/modules/cbm/cbmspinupdisturbancemodule.h"
#include "moja/modules/cbm/cbmdisturbanceeventmodule.h"
#include "moja/modules/cbm/printpools.h"

#include <boost/algorithm/string.hpp> 

namespace moja {
namespace modules {
namespace cbm {

    void CBMSpinupDisturbanceModule::configure(const DynamicObject& config) { }

    void CBMSpinupDisturbanceModule::subscribe(NotificationCenter& notificationCenter) {
<<<<<<< HEAD
        notificationCenter.connect_signal(signals::LocalDomainInit,  &CBMSpinupDisturbanceModule::onLocalDomainInit,  *this);
        notificationCenter.connect_signal(signals::DisturbanceEvent, &CBMSpinupDisturbanceModule::onDisturbanceEvent, *this);
		notificationCenter.connect_signal(signals::TimingInit,       &CBMSpinupDisturbanceModule::onTimingInit,       *this);
		notificationCenter.connect_signal(signals::TimingInit,       &CBMSpinupDisturbanceModule::onPostDisturbanceEvent, *this);
=======
        notificationCenter.subscribe(signals::LocalDomainInit,  &CBMSpinupDisturbanceModule::onLocalDomainInit,  *this);
        notificationCenter.subscribe(signals::DisturbanceEvent, &CBMSpinupDisturbanceModule::onDisturbanceEvent, *this);
		notificationCenter.subscribe(signals::TimingInit,       &CBMSpinupDisturbanceModule::onTimingInit,       *this);
>>>>>>> a413ed43
	}

    void CBMSpinupDisturbanceModule::onLocalDomainInit() {
        fetchMatrices();
        fetchDMAssociations();
        _spu = _landUnitData->getVariable("spatial_unit_id");
    }

    void CBMSpinupDisturbanceModule::onTimingInit() {
        _spuId = _spu->value();
    }

<<<<<<< HEAD
    void CBMSpinupDisturbanceModule::onDisturbanceEvent(const flint::DisturbanceEventNotification::Ptr n) {
		//PrintPools::printPeatlandPools("Before Spinup Fire: ", *_landUnitData);
        // Get the disturbance type for either historical or last disturbance event.
        std::string disturbanceType = n->event()["disturbance"];
		auto transferVec = n->event()["transfers"].extract<std::shared_ptr<std::vector<CBMDistEventTransfer::Ptr>>>();
=======
    void CBMSpinupDisturbanceModule::onDisturbanceEvent(const Dynamic n) {
		auto data = n.extract<DynamicObject>();
		
		// Get the disturbance type for either historical or last disturbance event.
        std::string disturbanceType = data["disturbance"];
		auto transferVec = data["transfers"].extract<std::shared_ptr<std::vector<CBMDistEventTransfer::Ptr>>>();
>>>>>>> a413ed43

        auto dmId = _dmAssociations.at(std::make_pair(disturbanceType, _spuId));	

        const auto& it = _matrices.find(dmId);
        auto disturbanceEvent = _landUnitData->createProportionalOperation();

        const auto& operations = it->second;
        for (const auto& transfer : operations) {			
            auto srcPool = transfer->sourcePool();
            auto dstPool = transfer->destPool();
            if (srcPool != dstPool) {
                disturbanceEvent->addTransfer(srcPool, dstPool, transfer->proportion());
            }
        }

		for (const auto& transfer : *transferVec) {
			auto srcPool = transfer->sourcePool();
			auto dstPool = transfer->destPool();
			if (srcPool != dstPool) {
				disturbanceEvent->addTransfer(srcPool, dstPool, transfer->proportion());
			}
		}

        _landUnitData->submitOperation(disturbanceEvent);

		//following is used to check the peatland disturance fuctions
		//_landUnitData->applyOperations();
		//PrintPools::printPeatlandPools("After Spinup Event: ", *_landUnitData);
    }

	void CBMSpinupDisturbanceModule::onPostDisturbanceEvent() {
		//used to check the peatland disturance fuctions
		//PrintPools::printPeatlandPools("After Spinup Fire: ", *_landUnitData);
	}

    void CBMSpinupDisturbanceModule::fetchMatrices() {
        _matrices.clear();
        const auto& transfers = _landUnitData->getVariable("disturbance_matrices")->value()
            .extract<const std::vector<DynamicObject>>();

        for (const auto& row : transfers) {
            auto transfer = std::make_shared<CBMDistEventTransfer>(*_landUnitData, row);
            int dmId = transfer->disturbanceMatrixId();
            const auto& v = _matrices.find(dmId);
            if (v == _matrices.end()) {
                EventVector vec;
                vec.push_back(transfer);
                _matrices.emplace(dmId, vec);
            }
            else {
                auto& vec = v->second;
                vec.push_back(transfer);
            }
        }
    }

    void CBMSpinupDisturbanceModule::fetchDMAssociations() {
        _dmAssociations.clear();
        const auto& dmAssociations = _landUnitData->getVariable("disturbance_matrix_associations")->value()
            .extract<const std::vector<DynamicObject>>();

        for (const auto& dmAssociation : dmAssociations) {
            std::string disturbanceType = dmAssociation["disturbance_type"];
            int spu = dmAssociation["spatial_unit_id"];
            int dmId = dmAssociation["disturbance_matrix_id"];
            _dmAssociations.insert(std::make_pair(
                std::make_pair(disturbanceType, spu),
                dmId));			
        }
    }
}}}<|MERGE_RESOLUTION|>--- conflicted
+++ resolved
@@ -13,16 +13,10 @@
     void CBMSpinupDisturbanceModule::configure(const DynamicObject& config) { }
 
     void CBMSpinupDisturbanceModule::subscribe(NotificationCenter& notificationCenter) {
-<<<<<<< HEAD
-        notificationCenter.connect_signal(signals::LocalDomainInit,  &CBMSpinupDisturbanceModule::onLocalDomainInit,  *this);
-        notificationCenter.connect_signal(signals::DisturbanceEvent, &CBMSpinupDisturbanceModule::onDisturbanceEvent, *this);
-		notificationCenter.connect_signal(signals::TimingInit,       &CBMSpinupDisturbanceModule::onTimingInit,       *this);
-		notificationCenter.connect_signal(signals::TimingInit,       &CBMSpinupDisturbanceModule::onPostDisturbanceEvent, *this);
-=======
         notificationCenter.subscribe(signals::LocalDomainInit,  &CBMSpinupDisturbanceModule::onLocalDomainInit,  *this);
         notificationCenter.subscribe(signals::DisturbanceEvent, &CBMSpinupDisturbanceModule::onDisturbanceEvent, *this);
 		notificationCenter.subscribe(signals::TimingInit,       &CBMSpinupDisturbanceModule::onTimingInit,       *this);
->>>>>>> a413ed43
+		notificationCenter.connect_signal(signals::TimingInit,       &CBMSpinupDisturbanceModule::onPostDisturbanceEvent, *this);
 	}
 
     void CBMSpinupDisturbanceModule::onLocalDomainInit() {
@@ -35,20 +29,12 @@
         _spuId = _spu->value();
     }
 
-<<<<<<< HEAD
-    void CBMSpinupDisturbanceModule::onDisturbanceEvent(const flint::DisturbanceEventNotification::Ptr n) {
-		//PrintPools::printPeatlandPools("Before Spinup Fire: ", *_landUnitData);
-        // Get the disturbance type for either historical or last disturbance event.
-        std::string disturbanceType = n->event()["disturbance"];
-		auto transferVec = n->event()["transfers"].extract<std::shared_ptr<std::vector<CBMDistEventTransfer::Ptr>>>();
-=======
     void CBMSpinupDisturbanceModule::onDisturbanceEvent(const Dynamic n) {
 		auto data = n.extract<DynamicObject>();
 		
 		// Get the disturbance type for either historical or last disturbance event.
         std::string disturbanceType = data["disturbance"];
 		auto transferVec = data["transfers"].extract<std::shared_ptr<std::vector<CBMDistEventTransfer::Ptr>>>();
->>>>>>> a413ed43
 
         auto dmId = _dmAssociations.at(std::make_pair(disturbanceType, _spuId));	
 
