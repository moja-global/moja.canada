set(PACKAGE "cbm")
set(LIBNAME "moja.modules.${PACKAGE}")
string(TOUPPER "${PACKAGE}" LIBNAME_EXPORT)

find_package(Boost)
if(Boost_FOUND)
    include_directories(${Boost_INCLUDE_DIRS})
endif()

find_package(TBB)
if(TBB_FOUND)
	include_directories(${TBB_INCLUDE_DIR})
endif()

# HEADERS AND SOURCE

include_directories( include ../../moja.core/include ../../moja.flint/include ../../moja.datarepository/include)

configure_file(../../templates/exports.h ${CMAKE_CURRENT_SOURCE_DIR}/include/moja/modules/${PACKAGE}/_modules.${PACKAGE}_exports.h)

set(MOJA_MODULES_HEADERS
    include/moja/modules/${PACKAGE}/_modules.${PACKAGE}_exports.h
    include/moja/modules/${PACKAGE}/modulefactory.h)

set(MOJA_MODULES_SOURCES
    src/modulefactory.cpp)

set(MOJA_CBM_HEADERS
	include/moja/modules/${PACKAGE}/rootbiomassequation.h
	include/moja/modules/${PACKAGE}/standcomponent.h
	include/moja/modules/${PACKAGE}/abovegroundbiomasscarbonincrement.h
	include/moja/modules/${PACKAGE}/cbmaggregatorfluxsqlite.h
	include/moja/modules/${PACKAGE}/cbmaggregatorpoolsqlite.h
	include/moja/modules/${PACKAGE}/cbmbuildlandunitmodule.h
	include/moja/modules/${PACKAGE}/cbmdecaymodule.h
	include/moja/modules/${PACKAGE}/cbmdisturbanceeventmodule.h
	include/moja/modules/${PACKAGE}/cbmlandunitdatatransform.h
	include/moja/modules/${PACKAGE}/cbmsequencer.h
	include/moja/modules/${PACKAGE}/cbmspinupdisturbancemodule.h
	include/moja/modules/${PACKAGE}/cbmspinupsequencer.h
	include/moja/modules/${PACKAGE}/componentbiomasscarboncurve.h
	include/moja/modules/${PACKAGE}/growthcurvetransform.h
	include/moja/modules/${PACKAGE}/helper.h
	include/moja/modules/${PACKAGE}/lmeval.h
	include/moja/modules/${PACKAGE}/lmmin.h
	include/moja/modules/${PACKAGE}/outputerstreamfluxpostnotify.h
	include/moja/modules/${PACKAGE}/outputerstreampostnotify.h
	include/moja/modules/${PACKAGE}/perdfactor.h
	include/moja/modules/${PACKAGE}/record.h
	include/moja/modules/${PACKAGE}/rootbiomasscarbonincrement.h
	include/moja/modules/${PACKAGE}/smoother.h
	include/moja/modules/${PACKAGE}/standbiomasscarboncurve.h
	include/moja/modules/${PACKAGE}/standgrowthcurve.h
	include/moja/modules/${PACKAGE}/treespecies.h
	include/moja/modules/${PACKAGE}/treeyieldtable.h
	include/moja/modules/${PACKAGE}/volumetobiomasscarbongrowth.h
	include/moja/modules/${PACKAGE}/volumetobiomassconverter.h
	include/moja/modules/${PACKAGE}/yieldtablegrowthmodule.h
	include/moja/modules/${PACKAGE}/cbmlandclasstransitionmodule.h
	include/moja/modules/${PACKAGE}/foresttypeconfiguration.h	
	include/moja/modules/${PACKAGE}/mossgrowthmodule.h
	include/moja/modules/${PACKAGE}/mossturnovermodule.h
	include/moja/modules/${PACKAGE}/mossdecaymodule.h	
	include/moja/modules/${PACKAGE}/standgrowthcurvefactory.h
)

set(MOJA_CBM_SOURCES
	src/cbmaggregatorfluxsqlite.cpp
	src/cbmaggregatorpoolsqlite.cpp
	src/cbmbuildlandunitmodule.cpp
	src/cbmdecaymodule.cpp
	src/cbmdisturbanceeventmodule.cpp
	src/cbmlandunitdatatransform.cpp
	src/cbmsequencer.cpp
	src/cbmspinupdisturbancemodule.cpp
	src/cbmspinupsequencer.cpp
	src/componentbiomasscarboncurve.cpp
	src/growthcurvetransform.cpp
	src/lmeval.cpp
	src/lmmin.cpp
	src/outputerstreamfluxpostnotify.cpp
	src/outputerstreampostnotify.cpp
	src/perdfactor.cpp
	src/record.cpp
	src/smoother.cpp
	src/standbiomasscarboncurve.cpp
	src/standgrowthcurve.cpp
	src/treespecies.cpp
	src/treeyieldtable.cpp
	src/volumetobiomasscarbongrowth.cpp
	src/volumetobiomassconverter.cpp
	src/yieldtablegrowthmodule.cpp
    src/cbmlandclasstransitionmodule.cpp
    src/standcomponent.cpp	
	src/mossgrowthmodule.cpp
	src/mossturnovermodule.cpp
	src/mossdecaymodule.cpp
	src/standgrowthcurvefactory.cpp	
)

set(SRCS_CBM ${MOJA_CBM_SOURCES} ${MOJA_CBM_HEADERS})
set(SRCS ${MOJA_MODULES_SOURCES} ${MOJA_MODULES_HEADERS})

add_definitions( -DPOCO_NO_AUTOMATIC_LIBS )

add_library(${LIBNAME} ${LIB_MODE} ${SRCS} ${SRCS_CBM})

set_target_properties(${LIBNAME} 
    PROPERTIES
    VERSION ${MOJA_VERSION} SOVERSION ${MOJA_VERSION_MAJOR}
    DEFINE_SYMBOL ${LIBNAME_EXPORT}_EXPORTS)

target_link_libraries(
	${LIBNAME} 
	moja.core 
	moja.flint
	${Poco_FOUNDATION} 
	${Poco_DATA} 
	${Poco_DATA_SQLITE}
<<<<<<< HEAD
    	${TBB_LIBRARIES}
	${TBB_DEBUG_LIBRARIES})
=======
    ${TBB_LIBRARIES}
    ${TBB_DEBUG_LIBRARIES})
>>>>>>> 1bcb520c

# Set local include path
include_directories(${Poco_INCLUDE_DIRS})

install(DIRECTORY include/moja
        DESTINATION include
        PATTERN ".svn" EXCLUDE)

install(TARGETS ${LIBNAME}
        LIBRARY DESTINATION lib${LIB_SUFFIX}
        ARCHIVE DESTINATION lib${LIB_SUFFIX}
        RUNTIME DESTINATION bin)

if(ENABLE_TESTS)
    add_subdirectory(tests)
endif()<|MERGE_RESOLUTION|>--- conflicted
+++ resolved
@@ -117,13 +117,8 @@
 	${Poco_FOUNDATION} 
 	${Poco_DATA} 
 	${Poco_DATA_SQLITE}
-<<<<<<< HEAD
-    	${TBB_LIBRARIES}
-	${TBB_DEBUG_LIBRARIES})
-=======
     ${TBB_LIBRARIES}
     ${TBB_DEBUG_LIBRARIES})
->>>>>>> 1bcb520c
 
 # Set local include path
 include_directories(${Poco_INCLUDE_DIRS})
